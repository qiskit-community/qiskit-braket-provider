--- conflicted
+++ resolved
@@ -834,7 +834,6 @@
         res = LocalSimulator("braket_dm").run(qqc, shots=1000).result().measurement_counts
         assert res["01"] == 1000
 
-<<<<<<< HEAD
     def test_noncontiguous_qubit_device_compatibility(self):
         """Tests that devices with non-contiguous qubit numbering work correctly."""
         # This test verifies that the qubit mapping functionality works by testing
@@ -867,7 +866,6 @@
                 qiskit_no_measure.append(instruction)
         
         self.assertTrue(check_to_braket_unitary_correct(qiskit_no_measure))
-=======
     def test_roundtrip_openqasm_subroutine(self):
         qasm_string = """
         const int[8] n = 4;
@@ -972,7 +970,6 @@
 
             braket_circuit = to_braket(qc, verbatim=True)
             self.assertGreater(len(braket_circuit.instructions), 0)
->>>>>>> 5a52fde2
 
 
 class TestFromBraket(TestCase):
