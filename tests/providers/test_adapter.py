"""Tests for Qiskit to Braket adapter."""

from unittest import TestCase
from unittest.mock import Mock, patch

import numpy as np
import pytest
from qiskit import ClassicalRegister, QuantumCircuit, QuantumRegister, generate_preset_pass_manager
from qiskit.circuit import Instruction as QiskitInstruction
from qiskit.circuit import Parameter, ParameterVector
from qiskit.circuit.library import GlobalPhaseGate, PauliEvolutionGate
from qiskit.circuit.library import standard_gates as qiskit_gates
from qiskit.quantum_info import Kraus, Operator, SparsePauliOp
from qiskit.transpiler import Target
from qiskit_ionq import ionq_gates

import braket.circuits.noises as braket_noises
from braket.circuits import Circuit, FreeParameter, Gate, Instruction
from braket.circuits.angled_gate import AngledGate, DoubleAngledGate, TripleAngledGate
from braket.device_schema.ionq import IonqDeviceCapabilities
from braket.device_schema.simulators import GateModelSimulatorDeviceCapabilities
from braket.devices import LocalSimulator
from braket.experimental_capabilities import EnableExperimentalCapability
from braket.ir.openqasm import Program
from qiskit_braket_provider.providers.adapter import (
    _BRAKET_GATE_NAME_TO_QISKIT_GATE,
    _BRAKET_SUPPORTED_NOISES,
    _QISKIT_GATE_NAME_TO_BRAKET_GATE,
    _get_controlled_gateset,
    _validate_angle_restrictions,
    convert_qiskit_to_braket_circuit,
    convert_qiskit_to_braket_circuits,
    native_angle_restrictions,
    to_braket,
    to_qiskit,
)
from qiskit_braket_provider.providers.braket_instructions import CCPRx, MeasureFF

_EPS = 1e-10  # global variable used to chop very small numbers to zero

qiskit_ionq_gates = [
    ionq_gates.GPIGate(Parameter("φ")),
    ionq_gates.GPI2Gate(Parameter("φ")),
    ionq_gates.MSGate(Parameter("φ0"), Parameter("φ1"), Parameter("ϴ")),
]

_BRAKET_SUPPORTED_NOISE_INSTANCES = {
    "kraus": braket_noises.Kraus([np.array([[1, 0], [0, 0]]), np.array([[0, 0], [0, 1]])]),
    "bitflip": braket_noises.BitFlip(0.1),
    "depolarizing": braket_noises.Depolarizing(0.2),
    "amplitudedamping": braket_noises.AmplitudeDamping(0.3),
    "generalizedamplitudedamping": braket_noises.GeneralizedAmplitudeDamping(0.5, 0.4),
    "phasedamping": braket_noises.PhaseDamping(0.4),
    "phaseflip": braket_noises.PhaseFlip(0.3),
    "paulichannel": braket_noises.PauliChannel(0.1, 0.0, 0.0),
    "twoqubitdepolarizing": braket_noises.TwoQubitDepolarizing(0.2),
    "twoqubitdephasing": braket_noises.TwoQubitDephasing(0.3),
    # "twoqubitpaulichannel": braket_noises.TwoQubitPauliChannel({"XX": 0.9}),
}


def check_to_braket_unitary_correct(
    qiskit_circuit: QuantumCircuit, optimization_level: int | None = None
) -> bool:
    """Checks if endianness-reversed Qiskit circuit matrix matches Braket counterpart"""
    return np.allclose(
        to_braket(qiskit_circuit, optimization_level=optimization_level).to_unitary(),
        Operator(qiskit_circuit.decompose()).reverse_qargs().to_matrix(),
    )


def check_to_braket_openqasm_unitary_correct(qasm_program: Program | str):
    """Checks that to_braket converts an OpenQASM correctly"""
    return np.allclose(
        to_braket(qasm_program).to_unitary(), Circuit.from_ir(qasm_program).to_unitary()
    )


class TestAdapter(TestCase):
    """Tests adapter."""

    def test_state_preparation_01(self):
        """Tests state_preparation handling of Adapter"""
        input_state_vector = np.array([np.sqrt(3) / 2, np.sqrt(2) * complex(1, 1) / 4])

        qiskit_circuit = QuantumCircuit(1)
        qiskit_circuit.prepare_state(input_state_vector, 0)

        self.assertTrue(check_to_braket_unitary_correct(qiskit_circuit))

    def test_state_preparation_00(self):
        """Tests state_preparation handling of Adapter"""
        input_state_vector = np.array([1 / np.sqrt(2), -1 / np.sqrt(2)])

        qiskit_circuit = QuantumCircuit(1)
        qiskit_circuit.prepare_state(input_state_vector, 0)

        self.assertTrue(check_to_braket_unitary_correct(qiskit_circuit))

    def test_convert_parametric_qiskit_to_braket_circuit_warning(self):
        """Tests that a warning is raised when converting a parametric circuit to a Braket circuit."""
        qiskit_circuit = QuantumCircuit(1)
        qiskit_circuit.h(0)

        with self.assertWarns(DeprecationWarning):
            convert_qiskit_to_braket_circuit(qiskit_circuit)

        with self.assertWarns(DeprecationWarning):
            list(convert_qiskit_to_braket_circuits([qiskit_circuit]))

    def test_u_gate(self):
        """Tests adapter conversion of u gate"""
        qiskit_circuit = QuantumCircuit(1)
        qiskit_circuit.u(np.pi / 2, np.pi / 3, np.pi / 4, 0)

        self.assertTrue(check_to_braket_unitary_correct(qiskit_circuit))

    def test_standard_gate_decomp(self):
        """Tests adapter decomposition of all standard gates to forms that can be translated"""
        gates = qiskit_gates.get_standard_gate_name_mapping()
        for name in {"delay", "global_phase", "measure", "reset"}:
            gates.pop(name)
        for standard_gate in gates.values():
            qiskit_circuit = QuantumCircuit(standard_gate.num_qubits)
            qiskit_circuit.append(standard_gate, range(standard_gate.num_qubits))

            parameters = standard_gate.params
            if parameters:
                parameter_values = [(137 / 61) * np.pi / i for i in range(1, len(parameters) + 1)]
                parameter_bindings = dict(zip(parameters, parameter_values))
                qiskit_circuit = qiskit_circuit.assign_parameters(parameter_bindings)
            with self.subTest(f"Circuit with {standard_gate.name} gate."):
                self.assertTrue(check_to_braket_unitary_correct(qiskit_circuit, 0))

    def test_ionq_gates(self):
        """Tests adapter decomposition of all standard gates to forms that can be translated"""
        target = Target()
        for gate in qiskit_ionq_gates:
            target.add_instruction(gate)

        for gate in qiskit_ionq_gates:
            qiskit_circuit = QuantumCircuit(gate.num_qubits)
            qiskit_circuit.append(gate, range(gate.num_qubits))

            parameters = gate.params
            parameter_values = [(137 / 61) * np.pi / i for i in range(1, len(parameters) + 1)]
            parameter_bindings = dict(zip(parameters, parameter_values))
            qiskit_circuit = qiskit_circuit.assign_parameters(parameter_bindings)

            with self.subTest(f"Circuit with {gate.name} gate."):
                self.assertTrue(
                    np.allclose(
                        to_braket(qiskit_circuit, target=target).to_unitary(),
                        Operator(qiskit_circuit.decompose()).reverse_qargs().to_matrix(),
                    )
                )

    def test_global_phase(self):
        """Tests conversion when transpiler generates a global phase"""
        qiskit_circuit = QuantumCircuit(1, global_phase=np.pi / 2)
        qiskit_circuit.h(0)
        gate = GlobalPhaseGate(1.23)
        qiskit_circuit.append(gate, [])

        braket_circuit = to_braket(qiskit_circuit, optimization_level=2)
        expected_braket_circuit = Circuit().h(0).gphase(1.23 + np.pi / 2)
        self.assertEqual(braket_circuit.global_phase, qiskit_circuit.global_phase + gate.params[0])
        self.assertEqual(braket_circuit, expected_braket_circuit)

        braket_circuit_no_gphase = to_braket(qiskit_circuit, basis_gates={"h"})
        self.assertEqual(braket_circuit_no_gphase.global_phase, 0)
        self.assertEqual(braket_circuit_no_gphase, Circuit().h(0))

    def test_exponential_gate_decomp(self):
        """Tests adapter translation of exponential gates"""
        qiskit_circuit = QuantumCircuit(2)

        operator = SparsePauliOp(
            ["ZZ", "XI"],
            coeffs=[
                1,
                -0.1,
            ],
        )
        evo = PauliEvolutionGate(operator, time=2)
        qiskit_circuit.append(evo, range(2))

        self.assertTrue(check_to_braket_unitary_correct(qiskit_circuit))

    def test_mappers(self):
        """Tests mappers."""
        qiskit_to_braket_gate_names = {
            "p": "phaseshift",
            "cx": "cnot",
            "tdg": "ti",
            "sdg": "si",
            "sx": "v",
            "sxdg": "vi",
            "rzz": "zz",
            "id": "i",
            "ccx": "ccnot",
            "cp": "cphaseshift",
            "r": "prx",
            "rxx": "xx",
            "ryy": "yy",
            "zz": "zz",
            "global_phase": "gphase",
            "kraus": "kraus",
            "CCPRx": "cc_prx",
            "MeasureFF": "measure_ff",
        }

        qiskit_to_braket_gate_names |= {
            g: g
            for g in [
                "u",
                "u1",
                "u2",
                "u3",
                "x",
                "y",
                "z",
                "t",
                "s",
                "swap",
                "iswap",
                "rx",
                "ry",
                "rz",
                "h",
                "cy",
                "cz",
                "cswap",
                "ecr",
                "gpi",
                "gpi2",
                "ms",
                "unitary",
                "kraus",
            ]
        }

        braket_to_qiskit_gate_names = {
            **qiskit_to_braket_gate_names,
            **{"measure": "measure"},
        }

        self.assertEqual(
            set(qiskit_to_braket_gate_names.keys()),
            set(_QISKIT_GATE_NAME_TO_BRAKET_GATE.keys()),
        )

        self.assertEqual(
            set(braket_to_qiskit_gate_names.values()),
            set(_BRAKET_GATE_NAME_TO_QISKIT_GATE.keys()),
        )

    def test_type_error_on_bad_input(self):
        """Test raising TypeError if adapter does not receive a Qiskit QuantumCircuit."""
        circuit = Mock()

        message = f"Expected only QuantumCircuits, got {{'{circuit.__class__.__name__}'}} instead."
        with pytest.raises(TypeError, match=message):
            to_braket(circuit)

    def test_target_with_loose_constraints(self):
        """
        Tests that to_braket raises a ValueError if both target and loose constraints are supplied.
        """
        circuit = QuantumCircuit(1, 1)
        circuit.h(0)

        target = Target()
        target.add_instruction(qiskit_gates.HGate())

        with pytest.raises(ValueError):
            to_braket(circuit, target=target, basis_gates={"h"})
        with pytest.raises(ValueError):
            to_braket(circuit, target=target, connectivity=[[0, 1], [1, 2]])

    def test_pass_manager_with_other_arguments(self):
        """
        Tests that to_braket raises a ValueError if pass_manager is supplied
        with target or loose constraints.
        """
        circuit = QuantumCircuit(1, 1)
        circuit.h(0)

        target = Target()
        target.add_instruction(qiskit_gates.HGate())
        pass_manager = generate_preset_pass_manager(2, target=target)

        with pytest.raises(ValueError):
            to_braket(circuit, pass_manager=pass_manager, target=target)
        with pytest.raises(ValueError):
            to_braket(circuit, pass_manager=pass_manager, basis_gates={"h"})
        with pytest.raises(ValueError):
            to_braket(circuit, pass_manager=pass_manager, connectivity=[[0, 1], [1, 2]])

    def test_convert_parametric_qiskit_to_braket_circuit(self):
        """Tests to_braket works with parametric circuits."""

        theta = Parameter("θ")
        phi = Parameter("φ")
        lam = Parameter("λ")
        qiskit_circuit = QuantumCircuit(1, 1)
        qiskit_circuit.rz(theta, 0)
        qiskit_circuit.u(theta, phi, lam, 0)
        qiskit_circuit.u(theta, phi, np.pi, 0)
        braket_circuit = to_braket(qiskit_circuit)

        expected_braket_circuit = (
            Circuit()  # pylint: disable=no-member
            .rz(0, FreeParameter("θ"))
            .u(0, FreeParameter("θ"), FreeParameter("φ"), FreeParameter("λ"))
            .u(0, FreeParameter("θ"), FreeParameter("φ"), np.pi)
        )

        self.assertEqual(braket_circuit, expected_braket_circuit)

    def test_barrier(self):
        """Tests conversion with barrier."""
        qiskit_circuit = QuantumCircuit(2)
        qiskit_circuit.x(0)
        qiskit_circuit.barrier()
        qiskit_circuit.x(1)

        with pytest.warns(UserWarning, match="contains barrier instructions"):
            braket_circuit = to_braket(qiskit_circuit)

        expected_braket_circuit = Circuit().x(0).x(1)

        self.assertEqual(braket_circuit, expected_braket_circuit)

    def test_measure(self):
        """Tests the translation of a measure instruction"""

        qiskit_circuit = QuantumCircuit(2, 2)
        qiskit_circuit.h(0)
        qiskit_circuit.cx(0, 1)
        qiskit_circuit.measure(0, 0)
        braket_circuit = to_braket(qiskit_circuit)

        expected_braket_circuit = (
            Circuit().h(0).cnot(0, 1).measure(0)  # pylint: disable=no-member
        )

        self.assertEqual(braket_circuit, expected_braket_circuit)

    def test_measure_order_preserved(self):
        """Tests the translation of measure instructions on multiple qubits"""

        qiskit_circuit = QuantumCircuit(3, 3)
        qiskit_circuit.h(0)
        qiskit_circuit.cx(0, 1)
        qiskit_circuit.cx(1, 2)
        qiskit_circuit.measure(0, 1)  # measure qubit 0 into classical bit 1
        qiskit_circuit.measure(1, 2)  # measure qubit 1 into classical bit 2
        qiskit_circuit.measure(2, 0)  # measure qubit 2 into classical bit 0
        braket_circuit = to_braket(qiskit_circuit)

        expected_braket_circuit = (
            Circuit().h(0).cnot(0, 1).cnot(1, 2).measure(2).measure(0).measure(1)  # pylint: disable=no-member
        )

        self.assertEqual(braket_circuit, expected_braket_circuit)

    def test_measure_repeated(self):
        """Tests that repeated measurement on a qubit raises a ValueError."""
        qiskit_circuit = QuantumCircuit(2, 2)
        qiskit_circuit.h(0)
        qiskit_circuit.cx(0, 1)
        qiskit_circuit.measure(0, 0)
        qiskit_circuit.measure([0, 1], [0, 1])

        with self.assertRaises(ValueError):
            to_braket(qiskit_circuit)

    def test_gate_after_measure(self):
        """Tests that adding a gate to a measured qubit raises a ValueError."""
        qiskit_circuit = QuantumCircuit(2, 2)
        qiskit_circuit.h(0)
        qiskit_circuit.cx(0, 1)
        qiskit_circuit.measure(0, 0)
        qiskit_circuit.h(0)

        with self.assertRaises(ValueError):
            to_braket(qiskit_circuit)

    def test_reset(self):
        """Tests if NotImplementedError is raised for reset operation."""

        qiskit_circuit = QuantumCircuit(1, 1)
        qiskit_circuit.reset(0)

        with self.assertRaises(NotImplementedError):
            to_braket(qiskit_circuit, basis_gates={"reset"})

    def test_measure_different_indices(self):
        """
        Tests the translation of a measure instruction.

        We test that the issue #132 has been fixed. The qubit index
        can be different from the classical bit index. The classical bit
        is ignored during the translation.
        """

        qiskit_circuit = QuantumCircuit(2, 2)
        qiskit_circuit.h(0)
        qiskit_circuit.cx(0, 1)
        qiskit_circuit.measure(0, 1)
        braket_circuit = to_braket(qiskit_circuit)

        expected_braket_circuit = (
            Circuit().h(0).cnot(0, 1).measure(0)  # pylint: disable=no-member
        )

        self.assertEqual(braket_circuit, expected_braket_circuit)

    def test_measure_subset_indices(self):
        """
        Tests the translation of a measure instruction on
        a subset of qubits.
        """

        qiskit_circuit = QuantumCircuit(4, 2)
        qiskit_circuit.h(0)
        qiskit_circuit.cx(0, 1)
        qiskit_circuit.cx(1, 2)
        qiskit_circuit.cx(2, 3)
        qiskit_circuit.measure(0, 0)
        qiskit_circuit.measure(2, 1)
        braket_circuit = to_braket(qiskit_circuit)

        expected_braket_circuit = (
            Circuit()  # pylint: disable=no-member
            .h(0)
            .cnot(0, 1)
            .cnot(1, 2)
            .cnot(2, 3)
            .measure(0)
            .measure(2)
        )

        self.assertEqual(braket_circuit, expected_braket_circuit)

    def test_measure_all(self):
        """
        Tests the translation of a measure_all instruction
        """

        qiskit_circuit = QuantumCircuit(4, 2)
        qiskit_circuit.h(0)
        qiskit_circuit.cx(0, 1)
        qiskit_circuit.cx(1, 2)
        qiskit_circuit.cx(2, 3)
        qiskit_circuit.measure_all()
        braket_circuit = to_braket(qiskit_circuit)

        expected_braket_circuit = (
            Circuit()  # pylint: disable=no-member
            .h(0)
            .cnot(0, 1)
            .cnot(1, 2)
            .cnot(2, 3)
            .measure(0)
            .measure(1)
            .measure(2)
            .measure(3)
        )

        self.assertEqual(braket_circuit, expected_braket_circuit)

    def test_multiple_registers(self):
        """
        Tests the use of multiple registers.

        Confirming that #51 has been fixed.
        """
        qreg_a = QuantumRegister(2, "qreg_a")
        qreg_b = QuantumRegister(1, "qreg_b")
        creg = ClassicalRegister(2, "creg")
        qiskit_circuit = QuantumCircuit(qreg_a, qreg_b, creg)
        qiskit_circuit.h(qreg_a[0])
        qiskit_circuit.cx(qreg_a[0], qreg_b[0])
        qiskit_circuit.x(qreg_a[1])
        qiskit_circuit.measure(qreg_a[0], creg[1])
        qiskit_circuit.measure(qreg_b[0], creg[0])
        braket_circuit = to_braket(qiskit_circuit)

        expected_braket_circuit = (
            Circuit()  # pylint: disable=no-member
            .h(0)
            .x(1)
            .cnot(0, 2)
            .measure(2)
            .measure(0)
        )
        self.assertEqual(braket_circuit, expected_braket_circuit)

    def test_verbatim(self):
        """Tests that transpilation is skipped for verbatim circuits."""
        qiskit_circuit = QuantumCircuit(2, 1)
        qiskit_circuit.h(0)
        qiskit_circuit.cx(0, 1)
        qiskit_circuit.measure(1, 0)

        assert to_braket(qiskit_circuit, {"x"}, True) == Circuit().add_verbatim_box(
            Circuit().h(0).cnot(0, 1)
        ).measure(1)

    def test_parameter_vector(self):
        """Tests ParameterExpression translation."""
        qiskit_circuit = QuantumCircuit(1)
        v = ParameterVector("v", 2)
        qiskit_circuit.rx(v[0], 0)
        qiskit_circuit.ry(v[1], 0)
        braket_circuit = to_braket(qiskit_circuit)

        expected_braket_circuit = Circuit().rx(0, FreeParameter("v_0")).ry(0, FreeParameter("v_1"))
        assert braket_circuit == expected_braket_circuit

    def test_parameter_expression(self):
        """Tests ParameterExpression translation."""
        qiskit_circuit = QuantumCircuit(1)
        v = ParameterVector("v", 2)
        qiskit_circuit.rx(Parameter("angle_1") + 2 * Parameter("angle_2"), 0)
        qiskit_circuit.ry(v[0] - 2 * v[1], 0)
        braket_circuit = to_braket(qiskit_circuit)

        expected_braket_circuit = (
            Circuit()
            .rx(0, FreeParameter("angle_1") + 2 * FreeParameter("angle_2"))
            .ry(0, FreeParameter("v_0") - 2 * FreeParameter("v_1"))
        )
        assert braket_circuit == expected_braket_circuit

    def test_name_conflict_with_parameter_vector(self):
        """Tests ParameterExpression translation."""
        qiskit_circuit = QuantumCircuit(1)
        v = ParameterVector("v", 1)
        v0 = Parameter("v_0")
        qiskit_circuit.rx(v0, 0)
        qiskit_circuit.ry(v[0] + 1, 0)

        with pytest.raises(ValueError, match="Please rename your parameters."):
            to_braket(qiskit_circuit)

    @patch("qiskit_braket_provider.providers.adapter.transpile")
    def test_invalid_ctrl_state(self, mock_transpile):
        """Tests that control states other than all 1s are rejected."""
        qiskit_circuit = QuantumCircuit(2)
        qiskit_circuit.h(0)
        qiskit_circuit.cx(0, 1, ctrl_state=0)

        mock_transpile.return_value = [qiskit_circuit]
        with pytest.raises(ValueError):
            to_braket(qiskit_circuit)

    def test_get_controlled_gateset(self):
        """Tests that the correct controlled gateset is returned for all maximum qubit counts."""
        full_gateset = {"h", "s", "sdg", "sx", "rx", "ry", "rz", "cx", "cz"}
        restricted_gateset = {"rx", "cx", "sx"}
        max1 = {"ch", "cs", "csdg", "csx", "crx", "cry", "crz", "ccz"}
        max3 = max1.union({"c3sx"})
        unlimited = max3.union({"mcx"})
        assert _get_controlled_gateset(full_gateset, 0) == set()
        assert _get_controlled_gateset(full_gateset, 1) == max1
        assert _get_controlled_gateset(full_gateset, 2) == max1
        assert _get_controlled_gateset(full_gateset, 3) == max3
        assert _get_controlled_gateset(full_gateset, 4) == max3
        assert _get_controlled_gateset(full_gateset) == unlimited
        assert _get_controlled_gateset(restricted_gateset, 3) == {"crx", "csx", "c3sx"}
        assert _get_controlled_gateset(restricted_gateset) == {
            "crx",
            "csx",
            "c3sx",
            "mcx",
        }

    def test_connectivity(self):
        """Tests transpiling with connectivity"""
        qiskit_circuit = QuantumCircuit(3)
        qiskit_circuit.h(0)
        qiskit_circuit.cx(0, 1)
        qiskit_circuit.rxx(0.1, 0, 2)
        connectivity = [[0, 1], [1, 0], [1, 2], [2, 1]]

        braket_circuit = to_braket(
            qiskit_circuit, basis_gates={"h", "cx", "rxx"}, connectivity=connectivity
        )
        braket_circuit_unconnected = to_braket(qiskit_circuit)
        braket_circuit_verbatim = to_braket(
            qiskit_circuit, verbatim=True, connectivity=connectivity
        )

        def gate_matches_connectivity(gate) -> bool:
            return any(
                (gate.target.union(gate.control).issubset(adjacency) for adjacency in connectivity)
            )

        assert all((gate_matches_connectivity(gate) for gate in braket_circuit.instructions))
        assert not all(
            (gate_matches_connectivity(gate) for gate in braket_circuit_unconnected.instructions)
        )
        assert not all(
            (gate_matches_connectivity(gate) for gate in braket_circuit_verbatim.instructions)
        )

    def test_angle_restrictions_rigetti(self):
        """Tests that angle restrictions for native gates are enforced."""
        circuit = QuantumCircuit(1)
        circuit.rx(np.pi / 4, 0)

        restrictions = {"rx": {0: {np.pi, -np.pi, np.pi / 2, -np.pi / 2}}}
        with pytest.raises(ValueError):
            to_braket(circuit, basis_gates={"rx"}, angle_restrictions=restrictions)

    def test_angle_restrictions_rigetti_valid(self):
        """Tests that allowed Rigetti angles pass validation."""
        circuit = QuantumCircuit(1)
        circuit.rx(np.pi / 2, 0)

        restrictions = {"rx": {0: {np.pi, -np.pi, np.pi / 2, -np.pi / 2}}}
        braket_circuit = to_braket(circuit, basis_gates={"rx"}, angle_restrictions=restrictions)
        assert len(braket_circuit.instructions) == 1

    def test_validate_angle_restrictions_extra_index(self):
        """Restrictions on unused parameter indices should be ignored."""
        _validate_angle_restrictions("rx", [0.0], {"rx": {1: {0.0}}})

    def test_native_angle_restrictions_default(self):
        """Unknown device types should return an empty restriction map."""
        properties = GateModelSimulatorDeviceCapabilities.parse_obj(
            {
                "braketSchemaHeader": {
                    "name": "braket.device_schema.simulators.gate_model_simulator_device_capabilities",
                    "version": "1",
                },
                "service": {"executionWindows": [], "shotsRange": [1, 10]},
                "action": {
                    "braket.ir.jaqcd.program": {
                        "actionType": "braket.ir.jaqcd.program",
                        "version": ["1"],
                        "supportedOperations": ["x"],
                    }
                },
                "paradigm": {"qubitCount": 2},
                "deviceParameters": {},
            }
        )
        assert not native_angle_restrictions(properties)

    def test_angle_restrictions_ionq(self):
        """Tests IonQ MS gate angle range enforcement."""
        circuit = QuantumCircuit(2)
        circuit.append(ionq_gates.MSGate(0, 0, 3), [0, 1])

        restrictions = {"ms": {2: (0.0, 0.25)}}
        with pytest.raises(ValueError):
            to_braket(circuit, basis_gates={"ms"}, angle_restrictions=restrictions)

    def test_angle_restrictions_ionq_valid(self):
        """Tests that allowed IonQ MS angles pass validation."""
        circuit = QuantumCircuit(2)
        circuit.append(ionq_gates.MSGate(0, 0, 0.25), [0, 1])

        restrictions = {"ms": {2: (0.0, 0.25)}}
        braket_circuit = to_braket(circuit, basis_gates={"ms"}, angle_restrictions=restrictions)
        assert len(braket_circuit.instructions) == 1

    def test_native_angle_restrictions_ionq(self):
        """Tests that IonQ capabilities return the correct angle restriction map."""
        properties = IonqDeviceCapabilities.parse_obj(
            {
                "braketSchemaHeader": {
                    "name": "braket.device_schema.ionq.ionq_device_capabilities",
                    "version": "1",
                },
                "service": {
                    "braketSchemaHeader": {
                        "name": "braket.device_schema.device_service_properties",
                        "version": "1",
                    },
                    "executionWindows": [],
                    "shotsRange": [1, 10],
                    "deviceCost": {"price": 0.25, "unit": "minute"},
                    "deviceDocumentation": {
                        "imageUrl": "",
                        "summary": "",
                        "externalDocumentationUrl": "",
                    },
                    "deviceLocation": "us-east-1",
                    "updatedAt": "2020-06-16T00:00:00",
                },
                "action": {
                    "braket.ir.jaqcd.program": {
                        "actionType": "braket.ir.jaqcd.program",
                        "version": ["1"],
                        "supportedOperations": ["x"],
                    }
                },
                "paradigm": {
                    "braketSchemaHeader": {
                        "name": "braket.device_schema.gate_model_qpu_paradigm_properties",
                        "version": "1",
                    },
                    "qubitCount": 2,
                    "nativeGateSet": [],
                    "connectivity": {
                        "fullyConnected": False,
                        "connectivityGraph": {"0": ["1"], "1": ["0"]},
                    },
                },
                "deviceParameters": {},
            }
        )

        assert native_angle_restrictions(properties) == {"ms": {2: (0.0, 0.25)}}

    def test_angle_restrictions_skip_parameter_expression(self):
        """Parameters that are expressions should bypass angle validation."""
        theta = Parameter("theta")
        circuit = QuantumCircuit(1)
        circuit.rx(theta, 0)

        restrictions = {"rx": {0: {0.0}}}
        braket_circuit = to_braket(circuit, basis_gates={"rx"}, angle_restrictions=restrictions)
        assert len(braket_circuit.instructions) == 1

    def test_kraus_conversion_with_to_braket(self):
        """test qiskit Kraus operator converts to Braket"""
        op = Kraus(
            [
                np.array([[0.5, 0.5], [0.5, 0.5]]),
                np.array([[0.5, -0.5], [-0.5, 0.5]]),
            ]
        )
        qc = QuantumCircuit(1)
        qc.append(Kraus(op), [0])
        bqc = to_braket(qc)
        assert len(bqc.instructions) == 1

        mat = bqc.instructions[0].operator.to_matrix()
        assert np.allclose(mat, op.data)

    def test_braket_noise_to_qiskit_conversion(self):
        """check Kraus matrix conversion of Braket noises to Qiskit"""
        self.assertEqual(
            set(_BRAKET_SUPPORTED_NOISE_INSTANCES.keys()),
            set(_BRAKET_SUPPORTED_NOISES),
        )

        for noise_channel in _BRAKET_SUPPORTED_NOISE_INSTANCES.values():
            if noise_channel.qubit_count == 1:
                instruct = Instruction(noise_channel, target=[0])
            else:
                instruct = Instruction(noise_channel, target=[0, 1])
            qc = Circuit()
            qc.x(0)
            qc.cnot(0, 1)
            qc.add_instruction(instruct)

            qqc = to_qiskit(qc)
            assert len(qqc.data) == 6

            if noise_channel.qubit_count == 1:
                assert np.all(
                    np.isclose(
                        noise_channel.to_matrix(),
                        np.array(qqc.data[2].operation.params),
                    )
                )
            elif noise_channel.qubit_count == 2:
                braket_kraus = [
                    np.reshape(
                        np.transpose(
                            np.reshape(k, [2] * 4),
                            [1, 0, 3, 2],
                        ),
                        (4, 4),
                    )
                    for k in noise_channel.to_matrix()
                ]
                assert np.all(
                    np.isclose(np.array(braket_kraus), np.array(qqc.data[2].operation.params))
                )

    def test_all_braket_noises_converted_simulated(self):
        """check all supported noises and test outcome distributions via braket_dm"""
        qc = Circuit()
        qc.h(0)
        qc.h(1)
        qc.cnot(0, 1)
        for noise_channel in _BRAKET_SUPPORTED_NOISE_INSTANCES.values():
            if noise_channel.qubit_count == 1:
                instruct = Instruction(noise_channel, target=[0])
            else:
                instruct = Instruction(noise_channel, target=[0, 1])
            qc.add_instruction(instruct)
        qc.density_matrix([0, 1])
        qqc = to_qiskit(qc)
        assert len(qqc.data) == 16

        bqc = to_braket(qqc)

        ## removing measurement moments to append density_matrix result
        bqc.moments._moments.popitem(last=True)
        bqc.moments._moments.popitem(last=True)
        bqc._measure_targets = []
        bqc.density_matrix([0, 1])

        res_orig = LocalSimulator("braket_dm").run(qc, shots=0).result().values[0]
        res_conv = LocalSimulator("braket_dm").run(bqc, shots=0).result().values[0]

        assert len(bqc.instructions) == len(qc.instructions)
        assert np.all(np.isclose(res_orig, res_conv))

    def test_kraus_braket_bit_ordering(self):
        """check qiskit <-> braket conversions respect proper bit-ordering"""
        mat = np.array([[1, 0, 0, 0], [0, 1, 0, 0], [0, 0, 0, 1], [0, 0, 1, 0]])
        qc = QuantumCircuit(2)
        qc.x(0)
        qc.h(1)
        qc.cx(1, 0)
        qc.append(Kraus([mat]), [0, 1])
        qc.h(1)
        qc.x(1)
        bqc = to_braket(qc)
        res = LocalSimulator("braket_dm").run(bqc, shots=1000).result().measurement_counts
        assert res["11"] == 1000

        mat0 = np.array([[0, 0, 0, 0], [1, 0, 0, 0], [0, 0, 0, 0], [0, 0, 0, 0]])
        mat1 = np.array([[0, 0, 0, 0], [0, 1, 0, 0], [0, 0, 0, 0], [0, 0, 0, 0]])
        mat2 = np.array([[0, 0, 0, 0], [0, 0, 1, 0], [0, 0, 0, 0], [0, 0, 0, 0]])
        mat3 = np.array([[0, 0, 0, 0], [0, 0, 0, 1], [0, 0, 0, 0], [0, 0, 0, 0]])

        # in standard notation, this acts on all states and returns |q0q1> = |01>
        # however, qiskit interprets this in reverse order, returning |10>, i.e.
        qc = QuantumCircuit(2)
        qc.h(0)
        qc.h(1)
        qc.append(Kraus([mat0, mat1, mat2, mat3]), [0, 1])

        bqc = to_braket(qc)
        res = LocalSimulator("braket_dm").run(bqc, shots=1000).result().measurement_counts
        assert res["10"] == 1000

        # if we however go from braket -> qiskit -> braket, we expect it to match however
        qc = Circuit()
        qc.h(0).h(0).kraus([0, 1], [mat0, mat1, mat2, mat3])
        qqc = to_braket(to_qiskit(qc))
        res = LocalSimulator("braket_dm").run(qqc, shots=1000).result().measurement_counts
        assert res["01"] == 1000

<<<<<<< HEAD
    def test_noncontiguous_qubit_device_compatibility(self):
        """Tests that devices with non-contiguous qubit numbering work correctly."""
        # This test verifies that the qubit mapping functionality works by testing
        # conversion with a mock device that has non-contiguous qubits
        
        # Create a simple circuit that should work regardless of qubit mapping
        qiskit_circuit = QuantumCircuit(2)
        qiskit_circuit.h(0)
        qiskit_circuit.cx(0, 1)
        
        # Test that the circuit converts correctly - this indirectly tests
        # that any qubit mapping logic doesn't break basic functionality
        braket_circuit = to_braket(qiskit_circuit)
        
        expected_braket_circuit = Circuit().h(0).cnot(0, 1)
        self.assertEqual(braket_circuit, expected_braket_circuit)
        
        # Test round-trip conversion to ensure consistency
        # Remove measurements before unitary check
        braket_no_measure = Circuit()
        for instruction in braket_circuit.instructions:
            if instruction.operator.name != "measure":
                braket_no_measure.add_instruction(instruction)
        
        qiskit_back = to_qiskit(braket_no_measure)
        # Remove measurements from qiskit circuit for unitary comparison
        qiskit_no_measure = QuantumCircuit(qiskit_back.num_qubits)
        for instruction in qiskit_back.data:
            if instruction.operation.name != "measure":
                qiskit_no_measure.append(instruction)
        
        self.assertTrue(check_to_braket_unitary_correct(qiskit_no_measure))
=======
    def test_roundtrip_openqasm_parametrized_gate(self):
        qasm_string = """
        input float theta;
        qubit q;
        gphase(pi / 4);
        rx(theta) q;
        measure q;
        """
        qasm_program = Program(source=qasm_string, inputs={"theta": 1.0})
        self.assertTrue(check_to_braket_openqasm_unitary_correct(qasm_program))
>>>>>>> 4b5eda95

    def test_roundtrip_openqasm_program(self):
        qasm_string = """
        const int[8] n = 4;
        input bit[n] x;
        
        qubit q;
        
        def parity(bit[n] cin) -> bit {
            bit c = false;
            for int[8] i in [0: n - 1] {
                c ^= cin[i];
            }
            return c;
        }
        
        if (parity(x)) {
            x q;
        } else {
            i q;
        }
        """
        qasm_program = Program(source=qasm_string, inputs={"x": "1011"})
        self.assertTrue(check_to_braket_openqasm_unitary_correct(qasm_program))

    def test_roundtrip_openqasm_str(self):
        qasm_string = """
        qubit[3] q;
        
        gate majority a, b, c {
            // set c to the majority of {a, b, c}
            ctrl @ x c, b;
            ctrl @ x c, a;
            ctrl(2) @ x a, b, c;
        }
        
        pow(0.5) @ x q[0:1];     // sqrt x
        inv @ v q[1];          // inv of (sqrt x)
        // this should flip q[2] to 1
        majority q[0], q[1], q[2];
        """
        self.assertTrue(check_to_braket_openqasm_unitary_correct(qasm_string))

    def test_conditional_gate_with_condition_attribute(self):
        """Tests that operations with condition attribute raise NotImplementedError."""
        qc = QuantumCircuit(2, 2)
        qc.h(0)
        qc.measure(0, 0)

        x_instr = QiskitInstruction("x", 1, 0, [])
        x_instr.condition = (0, 1)
        qc.append(x_instr, [1])

        with pytest.raises(
            NotImplementedError,
            match="Conditional operations are not supported.*Only MeasureFF and CCPRx",
        ):
            to_braket(qc)

    def test_conditional_gate_with_if_test(self):
        """Tests that if_test conditional operations raise NotImplementedError."""
        qr = QuantumRegister(2, "q")
        cr = ClassicalRegister(2, "c")
        qc = QuantumCircuit(qr, cr)
        qc.h(0)
        qc.h(1)
        qc.measure(qr, cr)

        with qc.if_test((cr, 3)):
            qc.x(0)

        with pytest.raises(
            NotImplementedError,
            match="Conditional operations are not supported.*Only MeasureFF and CCPRx",
        ):
            to_braket(qc, verbatim=True)

    def test_conditional_gate_with_while_loop(self):
        """Tests that while_loop conditional operations raise NotImplementedError."""
        qr = QuantumRegister(2, "q")
        cr = ClassicalRegister(2, "c")
        qc = QuantumCircuit(qr, cr)
        qc.h(0)
        qc.measure(0, 0)

        with qc.while_loop((cr, 1)):
            qc.x(0)
            qc.measure(0, 0)

        with pytest.raises(
            NotImplementedError,
            match="Conditional operations are not supported.*Only MeasureFF and CCPRx",
        ):
            to_braket(qc, verbatim=True)

    def test_ccprx_and_measureff_gates_allowed(self):
        """Tests that CCPRx and MeasureFF gates are allowed and don't raise conditional error."""
        with EnableExperimentalCapability():
            qc = QuantumCircuit(1, 1)
            qc.r(np.pi, 0, 0)
            qc.append(MeasureFF(feedback_key=0), qargs=[0])
            qc.append(CCPRx(np.pi, 0, feedback_key=0), qargs=[0])

            braket_circuit = to_braket(qc, verbatim=True)
            self.assertGreater(len(braket_circuit.instructions), 0)


class TestFromBraket(TestCase):
    """Test Braket circuit conversion."""

    def test_type_error_on_bad_input(self):
        """Test raising TypeError if adapter does not receive a Braket Circuit."""
        circuit = Mock()

        message = f"Expected a Circuit, got {type(circuit)} instead."
        with pytest.raises(TypeError, match=message):
            to_qiskit(circuit)

    def test_all_standard_gates(self):
        """
        Tests Braket to Qiskit conversion with standard gates.
        """

        gate_set = {
            attr
            for attr in dir(Gate)
            if attr[0].isupper() and attr.lower() in _BRAKET_GATE_NAME_TO_QISKIT_GATE
        }
        gate_set -= {"Unitary"}

        # pytest.mark.parametrize is incompatible with TestCase
        param_sets = [
            [0.1, 0.2, 0.3],
            [
                FreeParameter("angle_1"),
                FreeParameter("angle_2"),
                FreeParameter("angle_3"),
            ],
        ]

        for gate_name in gate_set:
            for params_braket in param_sets:
                gate = getattr(Gate, gate_name)
                if issubclass(gate, AngledGate):
                    op = gate(params_braket[0])
                elif issubclass(gate, DoubleAngledGate):
                    op = gate(params_braket[0], params_braket[1])
                elif issubclass(gate, TripleAngledGate):
                    op = gate(*params_braket)
                else:
                    op = gate()
                target = range(op.qubit_count)
                instr = Instruction(op, target)

                braket_circuit = Circuit().add_instruction(instr)
                qiskit_circuit = to_qiskit(braket_circuit)
                param_uuids = {param.name: param.uuid for param in qiskit_circuit.parameters}
                params_qiskit = [
                    (
                        Parameter(param.name, uuid=param_uuids.get(param.name))
                        if isinstance(param, FreeParameter)
                        else param
                    )
                    for param in params_braket
                ]

                expected_qiskit_circuit = QuantumCircuit(op.qubit_count)
                qiskit_gate = _BRAKET_GATE_NAME_TO_QISKIT_GATE.get(gate_name.lower())
                expected_qiskit_circuit.append(qiskit_gate, target)
                expected_qiskit_circuit.measure_all()
                expected_qiskit_circuit = expected_qiskit_circuit.assign_parameters(
                    dict(
                        zip(
                            # Need to use qiskit_gate.parameters because
                            # qiskit_circuit.parameters is sorted alphabetically
                            [list(expr.parameters)[0] for expr in qiskit_gate.params],
                            params_qiskit[: len(qiskit_gate.params)],
                        )
                    )
                )
                self.assertEqual(qiskit_circuit, expected_qiskit_circuit)

    def test_parametric_gates(self):
        """
        Tests braket to qiskit conversion with free parameters.
        """
        braket_circuit = Circuit().rx(0, FreeParameter("alpha"))
        qiskit_circuit = to_qiskit(braket_circuit)

        uuid = qiskit_circuit.parameters[0].uuid

        expected_qiskit_circuit = QuantumCircuit(1)
        expected_qiskit_circuit.rx(Parameter("alpha", uuid=uuid), 0)

        expected_qiskit_circuit.measure_all()
        self.assertEqual(qiskit_circuit, expected_qiskit_circuit)

    def test_parametric_pow_gate(self):
        """
        Test braket to qiskit with powers of parameters
        """
        braket_circuit = Circuit().rx(0, FreeParameter("alpha") ** 2)
        qiskit_circuit = to_qiskit(braket_circuit)

        uuid = qiskit_circuit.parameters[0].uuid

        expected_qiskit_circuit = QuantumCircuit(1)
        expected_qiskit_circuit.rx(Parameter("alpha", uuid=uuid) ** 2, 0)

        expected_qiskit_circuit.measure_all()
        self.assertEqual(qiskit_circuit, expected_qiskit_circuit)

    def test_unsupported_parameter_division(self):
        braket_circuit = Circuit().rx(0, 1j * FreeParameter("alpha"))
        with pytest.raises(
            TypeError,
            match="unrecognized parameter type in conversion: <class 'sympy.core.numbers.ImaginaryUnit'>",
        ):
            to_qiskit(braket_circuit)

    def test_unitary(self):
        """
        Tests braket to qiskit conversion with UnitaryGate.
        """
        braket_circuit = Circuit().h(0).unitary([0, 1], Gate.CNot().to_matrix())
        qiskit_circuit = to_qiskit(braket_circuit)

        expected_qiskit_circuit = QuantumCircuit(2)
        expected_qiskit_circuit.h(0)
        expected_qiskit_circuit.unitary(qiskit_gates.CXGate().to_matrix(), [0, 1])
        expected_qiskit_circuit.measure_all()

        self.assertEqual(qiskit_circuit, expected_qiskit_circuit)

    def test_control_modifier(self):
        """
        Tests braket to qiskit conversion with controlled gates.
        """
        braket_circuit = Circuit().x(1, control=[0])
        qiskit_circuit = to_qiskit(braket_circuit)

        expected_qiskit_circuit = QuantumCircuit(2)
        cx = qiskit_gates.XGate().control(1)
        expected_qiskit_circuit.append(cx, [0, 1])

        expected_qiskit_circuit.measure_all()
        self.assertEqual(qiskit_circuit, expected_qiskit_circuit)

    def test_unused_middle_qubit(self):
        """
        Tests braket to qiskit conversion with non-continuous qubit registers.
        """
        braket_circuit = Circuit().x(3, control=[0, 2], control_state="10")
        qiskit_circuit = to_qiskit(braket_circuit)

        expected_qiskit_circuit = QuantumCircuit(3)
        cx = qiskit_gates.XGate().control(2, ctrl_state="01")
        expected_qiskit_circuit.append(cx, [0, 1, 2])
        expected_qiskit_circuit.measure_all()

        self.assertEqual(qiskit_circuit, expected_qiskit_circuit)

    def test_control_modifier_with_control_state(self):
        """
        Tests braket to qiskit conversion with controlled gates and control state.
        """
        braket_circuit = Circuit().x(3, control=[0, 1, 2], control_state="100")
        qiskit_circuit = to_qiskit(braket_circuit)

        expected_qiskit_circuit = QuantumCircuit(4)
        cx = qiskit_gates.XGate().control(3, ctrl_state="001")
        expected_qiskit_circuit.append(cx, [0, 1, 2, 3])
        expected_qiskit_circuit.measure_all()

        self.assertEqual(qiskit_circuit, expected_qiskit_circuit)

    def test_power(self):
        """
        Tests braket to qiskit conversion with gate exponentiation.
        """
        braket_circuit = Circuit().x(0, power=0.5)
        qiskit_circuit = to_qiskit(braket_circuit)

        expected_qiskit_circuit = QuantumCircuit(1)
        sx = qiskit_gates.XGate().power(0.5)
        expected_qiskit_circuit.append(sx, [0])
        expected_qiskit_circuit.measure_all()

        self.assertEqual(qiskit_circuit, expected_qiskit_circuit)

    def test_unsupported_braket_gate(self):
        """Tests if TypeError is raised for unsupported Braket gate."""

        gate = getattr(Gate, "CNot")
        op = gate()
        instr = Instruction(op, range(2))
        circuit = Circuit().add_instruction(instr)

        with self.assertRaises(TypeError):
            with patch.dict(
                "qiskit_braket_provider.providers.adapter._BRAKET_GATE_NAME_TO_QISKIT_GATE",
                {"cnot": None},
            ):
                to_qiskit(circuit)

    def test_measure_subset(self):
        """Tests the measure instruction conversion from braket to qiskit"""
        braket_circuit = Circuit().h(0).cnot(0, 1).measure(0)
        qiskit_circuit = to_qiskit(braket_circuit)

        expected_qiskit_circuit = QuantumCircuit(2, 1)
        expected_qiskit_circuit.h(0)
        expected_qiskit_circuit.cx(0, 1)
        expected_qiskit_circuit.measure(0, 0)

        self.assertEqual(qiskit_circuit, expected_qiskit_circuit)

    def test_measure_multiple_indices(self):
        """
        Tests the measure instruction conversion with multiple
        indices in the braket measure target.
        """
        braket_circuit = Circuit().h(0).cnot(0, 1).cnot(1, 2).measure([0, 1, 2])
        qiskit_circuit = to_qiskit(braket_circuit)

        expected_qiskit_circuit = QuantumCircuit(3, 3)
        expected_qiskit_circuit.h(0)
        expected_qiskit_circuit.cx(0, 1)
        expected_qiskit_circuit.cx(1, 2)
        expected_qiskit_circuit.measure(0, 0)
        expected_qiskit_circuit.measure(1, 1)
        expected_qiskit_circuit.measure(2, 2)

        self.assertEqual(qiskit_circuit, expected_qiskit_circuit)

    def test_measure_different_indices(self):
        """
        Tests the measure instruction conversion from with
        the ordering of the targets unsorted.
        """
        braket_circuit = Circuit().h(0).cnot(0, 1).measure([1, 0])
        qiskit_circuit = to_qiskit(braket_circuit)

        expected_qiskit_circuit = QuantumCircuit(2, 2)
        expected_qiskit_circuit.h(0)
        expected_qiskit_circuit.cx(0, 1)
        expected_qiskit_circuit.measure(1, 0)
        expected_qiskit_circuit.measure(0, 1)

        self.assertEqual(qiskit_circuit, expected_qiskit_circuit)


class TestThereAndBackAgain(TestCase):
    """testing whether or not to_braket and to_qiskit work together"""

    def test_all_standard_gates(self):
        """
        Tests whether or not we can loop
        """

        gate_set = {
            attr
            for attr in dir(Gate)
            if attr[0].isupper() and attr.lower() in _BRAKET_GATE_NAME_TO_QISKIT_GATE
        }

        gate_set -= {"Unitary"}

        # pytest.mark.parametrize is incompatible with TestCase
        param_sets = [
            [0.1, 0.2, 0.3],
            [
                FreeParameter("alpha"),
                FreeParameter("beta"),
                FreeParameter("gamma"),
            ],
            [
                FreeParameter("alpha") + FreeParameter("delta"),
                FreeParameter("beta") + FreeParameter("epsilon"),
                FreeParameter("gamma") ** 2,
            ],
        ]
        for gate_name in gate_set:
            for params_braket in param_sets:
                gate = getattr(Gate, gate_name)
                if issubclass(gate, AngledGate):
                    op = gate(params_braket[0])
                elif issubclass(gate, DoubleAngledGate):
                    op = gate(params_braket[0], params_braket[1])
                elif issubclass(gate, TripleAngledGate):
                    op = gate(*params_braket)
                else:
                    op = gate()
                target = range(op.qubit_count)
                instr = Instruction(op, target)

                braket_circuit = Circuit().add_instruction(instr)
                qiskit_circuit = to_qiskit(braket_circuit, add_measurements=False)

                # deep copy is necessary to avoid parameter table inconsistency in the MS gate
                qiskit_back_circuit = to_qiskit(
                    to_braket(qiskit_circuit.copy()), add_measurements=False
                )

                num_para = len(qiskit_circuit.parameters)
                values = [0.5, 0.4, 0.8, 0.1, 0.2, 0.3]

                qiskit_circuit = qiskit_circuit.assign_parameters(values[:num_para], inplace=False)
                qiskit_back_circuit = qiskit_back_circuit.assign_parameters(values[:num_para])
                assert np.allclose(
                    Operator(qiskit_circuit).data, Operator(qiskit_back_circuit).data
                )

    def test_simple_travels(self):
        qc = QuantumCircuit(1, 1)
        qc.rz(0.1, 0)
        circ = Circuit().rz(0, 0.1)

        stayed_home = to_qiskit(to_braket(qc), add_measurements=False)  # passes
        lonely_mountain_and_back = to_qiskit(
            to_braket(to_qiskit(circ, add_measurements=False)), add_measurements=False
        )  # fails
        assert np.allclose(Operator(stayed_home).data, Operator(lonely_mountain_and_back).data)<|MERGE_RESOLUTION|>--- conflicted
+++ resolved
@@ -853,7 +853,6 @@
         res = LocalSimulator("braket_dm").run(qqc, shots=1000).result().measurement_counts
         assert res["01"] == 1000
 
-<<<<<<< HEAD
     def test_noncontiguous_qubit_device_compatibility(self):
         """Tests that devices with non-contiguous qubit numbering work correctly."""
         # This test verifies that the qubit mapping functionality works by testing
@@ -886,7 +885,7 @@
                 qiskit_no_measure.append(instruction)
         
         self.assertTrue(check_to_braket_unitary_correct(qiskit_no_measure))
-=======
+
     def test_roundtrip_openqasm_parametrized_gate(self):
         qasm_string = """
         input float theta;
@@ -897,7 +896,6 @@
         """
         qasm_program = Program(source=qasm_string, inputs={"theta": 1.0})
         self.assertTrue(check_to_braket_openqasm_unitary_correct(qasm_program))
->>>>>>> 4b5eda95
 
     def test_roundtrip_openqasm_program(self):
         qasm_string = """
