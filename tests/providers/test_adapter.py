"""Tests for Qiskit to Braket adapter."""

from unittest import TestCase
from unittest.mock import Mock, patch

import braket.circuits.noises as braket_noises
import numpy as np
import pytest
from braket.circuits import Circuit, FreeParameter, Gate, Instruction
from braket.circuits.angled_gate import AngledGate, DoubleAngledGate, TripleAngledGate
from braket.device_schema.ionq import IonqDeviceCapabilities
from braket.device_schema.simulators import GateModelSimulatorDeviceCapabilities
from braket.devices import LocalSimulator
from qiskit import ClassicalRegister, QuantumCircuit, QuantumRegister
from qiskit.circuit import Parameter, ParameterVector
from qiskit.circuit.library import GlobalPhaseGate, PauliEvolutionGate
from qiskit.circuit.library import standard_gates as qiskit_gates
from qiskit.quantum_info import Kraus, Operator, SparsePauliOp
from qiskit_ionq import ionq_gates

from qiskit_braket_provider.providers.adapter import (
    _BRAKET_SUPPORTED_NOISES,
    _GATE_NAME_TO_BRAKET_GATE,
    _GATE_NAME_TO_QISKIT_GATE,
    _get_controlled_gateset,
    _validate_angle_restrictions,
    convert_qiskit_to_braket_circuit,
    convert_qiskit_to_braket_circuits,
    native_angle_restrictions,
    to_braket,
    to_qiskit,
)

_EPS = 1e-10  # global variable used to chop very small numbers to zero

standard_gates = [
    qiskit_gates.IGate(),
    qiskit_gates.SXGate(),
    qiskit_gates.XGate(),
    qiskit_gates.CXGate(),
    qiskit_gates.RZGate(Parameter("λ")),
    qiskit_gates.RGate(Parameter("ϴ"), Parameter("φ")),
    qiskit_gates.C3SXGate(),
    qiskit_gates.CCXGate(),
    qiskit_gates.DCXGate(),
    qiskit_gates.CHGate(),
    qiskit_gates.CPhaseGate(Parameter("ϴ")),
    qiskit_gates.CRXGate(Parameter("ϴ")),
    qiskit_gates.CRYGate(Parameter("ϴ")),
    qiskit_gates.CRZGate(Parameter("ϴ")),
    qiskit_gates.CSwapGate(),
    qiskit_gates.CSXGate(),
    qiskit_gates.CUGate(Parameter("ϴ"), Parameter("φ"), Parameter("λ"), Parameter("γ")),
    qiskit_gates.CU1Gate(Parameter("λ")),
    qiskit_gates.CU3Gate(Parameter("ϴ"), Parameter("φ"), Parameter("λ")),
    qiskit_gates.CYGate(),
    qiskit_gates.CZGate(),
    qiskit_gates.CCZGate(),
    qiskit_gates.HGate(),
    qiskit_gates.PhaseGate(Parameter("ϴ")),
    qiskit_gates.RCCXGate(),
    qiskit_gates.RC3XGate(),
    qiskit_gates.RXGate(Parameter("ϴ")),
    qiskit_gates.RXXGate(Parameter("ϴ")),
    qiskit_gates.RYGate(Parameter("ϴ")),
    qiskit_gates.RYYGate(Parameter("ϴ")),
    qiskit_gates.RZZGate(Parameter("ϴ")),
    qiskit_gates.RZXGate(Parameter("ϴ")),
    qiskit_gates.XXMinusYYGate(Parameter("ϴ"), Parameter("φ")),
    qiskit_gates.XXPlusYYGate(Parameter("ϴ"), Parameter("φ")),
    qiskit_gates.ECRGate(),
    qiskit_gates.SGate(),
    qiskit_gates.SdgGate(),
    qiskit_gates.CSGate(),
    qiskit_gates.CSdgGate(),
    qiskit_gates.SwapGate(),
    qiskit_gates.iSwapGate(),
    qiskit_gates.SXdgGate(),
    qiskit_gates.TGate(),
    qiskit_gates.TdgGate(),
    qiskit_gates.UGate(Parameter("ϴ"), Parameter("φ"), Parameter("λ")),
    qiskit_gates.U1Gate(Parameter("λ")),
    qiskit_gates.U2Gate(Parameter("φ"), Parameter("λ")),
    qiskit_gates.U3Gate(Parameter("ϴ"), Parameter("φ"), Parameter("λ")),
    qiskit_gates.YGate(),
    qiskit_gates.ZGate(),
]


qiskit_ionq_gates = [
    ionq_gates.GPIGate(Parameter("φ")),
    ionq_gates.GPI2Gate(Parameter("φ")),
    ionq_gates.MSGate(Parameter("φ0"), Parameter("φ1"), Parameter("ϴ")),
    ionq_gates.ZZGate(Parameter("ϴ")),
]

_BRAKET_SUPPORTED_NOISE_INSTANCES = {
    "kraus": braket_noises.Kraus(
        [np.array([[1, 0], [0, 0]]), np.array([[0, 0], [0, 1]])]
    ),
    "bitflip": braket_noises.BitFlip(0.1),
    "depolarizing": braket_noises.Depolarizing(0.2),
    "amplitudedamping": braket_noises.AmplitudeDamping(0.3),
    "generalizedamplitudedamping": braket_noises.GeneralizedAmplitudeDamping(0.5, 0.4),
    "phasedamping": braket_noises.PhaseDamping(0.4),
    "phaseflip": braket_noises.PhaseFlip(0.3),
    "paulichannel": braket_noises.PauliChannel(0.1, 0.0, 0.0),
    "twoqubitdepolarizing": braket_noises.TwoQubitDepolarizing(0.2),
    "twoqubitdephasing": braket_noises.TwoQubitDephasing(0.3),
    # "twoqubitpaulichannel": braket_noises.TwoQubitPauliChannel({"XX": 0.9}),
}


def check_to_braket_unitary_correct(qiskit_circuit: QuantumCircuit) -> bool:
    """Checks if endianness-reversed Qiskit circuit matrix matches Braket counterpart"""
    return np.allclose(
        to_braket(qiskit_circuit).to_unitary(),
        Operator(qiskit_circuit).reverse_qargs().to_matrix(),
    )


class TestAdapter(TestCase):
    """Tests adapter."""

    def test_state_preparation_01(self):
        """Tests state_preparation handling of Adapter"""
        input_state_vector = np.array([np.sqrt(3) / 2, np.sqrt(2) * complex(1, 1) / 4])

        qiskit_circuit = QuantumCircuit(1)
        qiskit_circuit.prepare_state(input_state_vector, 0)

        self.assertTrue(check_to_braket_unitary_correct(qiskit_circuit))

    def test_state_preparation_00(self):
        """Tests state_preparation handling of Adapter"""
        input_state_vector = np.array([1 / np.sqrt(2), -1 / np.sqrt(2)])

        qiskit_circuit = QuantumCircuit(1)
        qiskit_circuit.prepare_state(input_state_vector, 0)

        self.assertTrue(check_to_braket_unitary_correct(qiskit_circuit))

    def test_convert_parametric_qiskit_to_braket_circuit_warning(self):
        """Tests that a warning is raised when converting a parametric circuit to a Braket circuit."""
        qiskit_circuit = QuantumCircuit(1)
        qiskit_circuit.h(0)

        with self.assertWarns(DeprecationWarning):
            convert_qiskit_to_braket_circuit(qiskit_circuit)

        with self.assertWarns(DeprecationWarning):
            list(convert_qiskit_to_braket_circuits([qiskit_circuit]))

    def test_u_gate(self):
        """Tests adapter conversion of u gate"""
        qiskit_circuit = QuantumCircuit(1)
        qiskit_circuit.u(np.pi / 2, np.pi / 3, np.pi / 4, 0)

        self.assertTrue(check_to_braket_unitary_correct(qiskit_circuit))

    def test_standard_gate_decomp(self):
        """Tests adapter decomposition of all standard gates to forms that can be translated"""
        for standard_gate in standard_gates:
            qiskit_circuit = QuantumCircuit(standard_gate.num_qubits)
            qiskit_circuit.append(standard_gate, range(standard_gate.num_qubits))

            parameters = standard_gate.params
            if parameters:
                parameter_values = [
                    (137 / 61) * np.pi / i for i in range(1, len(parameters) + 1)
                ]
                parameter_bindings = dict(zip(parameters, parameter_values))
                qiskit_circuit = qiskit_circuit.assign_parameters(parameter_bindings)

            with self.subTest(f"Circuit with {standard_gate.name} gate."):
                self.assertTrue(check_to_braket_unitary_correct(qiskit_circuit))

    def test_ionq_gates(self):
        """Tests adapter decomposition of all standard gates to forms that can be translated"""
        for gate in qiskit_ionq_gates:
            qiskit_circuit = QuantumCircuit(gate.num_qubits)
            qiskit_circuit.append(gate, range(gate.num_qubits))

            parameters = gate.params
            parameter_values = [
                (137 / 61) * np.pi / i for i in range(1, len(parameters) + 1)
            ]
            parameter_bindings = dict(zip(parameters, parameter_values))
            qiskit_circuit = qiskit_circuit.assign_parameters(parameter_bindings)

            with self.subTest(f"Circuit with {gate.name} gate."):
                self.assertTrue(check_to_braket_unitary_correct(qiskit_circuit))

    def test_global_phase(self):
        """Tests conversion when transpiler generates a global phase"""
        qiskit_circuit = QuantumCircuit(1, global_phase=np.pi / 2)
        qiskit_circuit.h(0)
        gate = GlobalPhaseGate(1.23)
        qiskit_circuit.append(gate, [])

        braket_circuit = to_braket(qiskit_circuit)
        expected_braket_circuit = Circuit().h(0).gphase(1.23).gphase(np.pi / 2)
        self.assertEqual(
            braket_circuit.global_phase, qiskit_circuit.global_phase + gate.params[0]
        )
        self.assertEqual(braket_circuit, expected_braket_circuit)

        braket_circuit_no_gphase = to_braket(qiskit_circuit, basis_gates={"h"})
        self.assertEqual(braket_circuit_no_gphase.global_phase, 0)
        self.assertEqual(braket_circuit_no_gphase, Circuit().h(0))

    def test_exponential_gate_decomp(self):
        """Tests adapter translation of exponential gates"""
        qiskit_circuit = QuantumCircuit(2)

        operator = SparsePauliOp(
            ["ZZ", "XI"],
            coeffs=[
                1,
                -0.1,
            ],
        )
        evo = PauliEvolutionGate(operator, time=2)
        qiskit_circuit.append(evo, range(2))

        self.assertTrue(check_to_braket_unitary_correct(qiskit_circuit))

    def test_mappers(self):
        """Tests mappers."""
        qiskit_to_braket_gate_names = {
            "p": "phaseshift",
            "cx": "cnot",
            "tdg": "ti",
            "sdg": "si",
            "sx": "v",
            "sxdg": "vi",
            "rzz": "zz",
            "id": "i",
            "ccx": "ccnot",
            "cp": "cphaseshift",
            "r": "prx",
            "rxx": "xx",
            "ryy": "yy",
            "zz": "zz",
            "global_phase": "gphase",
<<<<<<< HEAD
            "kraus": "kraus",
=======
            "CCPRx": "cc_prx",
            "MeasureFF": "measure_ff",
>>>>>>> d5c069c6
        }

        qiskit_to_braket_gate_names |= {
            g: g
            for g in [
                "u",
                "u1",
                "u2",
                "u3",
                "x",
                "y",
                "z",
                "t",
                "s",
                "swap",
                "iswap",
                "rx",
                "ry",
                "rz",
                "h",
                "cy",
                "cz",
                "cswap",
                "ecr",
                "gpi",
                "gpi2",
                "ms",
                "kraus",
            ]
        }

        braket_to_qiskit_gate_names = {
            **qiskit_to_braket_gate_names,
            **{"measure": "measure"},
        }

        self.assertEqual(
            set(qiskit_to_braket_gate_names.keys()),
            set(_GATE_NAME_TO_BRAKET_GATE.keys()),
        )

        self.assertEqual(
            set(braket_to_qiskit_gate_names.values()),
            set(_GATE_NAME_TO_QISKIT_GATE.keys()),
        )

    def test_type_error_on_bad_input(self):
        """Test raising TypeError if adapter does not receive a Qiskit QuantumCircuit."""
        circuit = Mock()

        message = f"Expected a QuantumCircuit, got {type(circuit)} instead."
        with pytest.raises(TypeError, match=message):
            to_braket(circuit)

    def test_convert_parametric_qiskit_to_braket_circuit(self):
        """Tests to_braket works with parametric circuits."""

        theta = Parameter("θ")
        phi = Parameter("φ")
        lam = Parameter("λ")
        qiskit_circuit = QuantumCircuit(1, 1)
        qiskit_circuit.rz(theta, 0)
        qiskit_circuit.u(theta, phi, lam, 0)
        qiskit_circuit.u(theta, phi, np.pi, 0)
        braket_circuit = to_braket(qiskit_circuit)

        expected_braket_circuit = (
            Circuit()  # pylint: disable=no-member
            .rz(0, FreeParameter("θ"))
            .u(0, FreeParameter("θ"), FreeParameter("φ"), FreeParameter("λ"))
            .u(0, FreeParameter("θ"), FreeParameter("φ"), np.pi)
        )

        self.assertEqual(braket_circuit, expected_braket_circuit)

    def test_barrier(self):
        """Tests conversion with barrier."""
        qiskit_circuit = QuantumCircuit(2)
        qiskit_circuit.x(0)
        qiskit_circuit.barrier()
        qiskit_circuit.x(1)

        with pytest.warns(UserWarning, match="contains barrier instructions"):
            braket_circuit = to_braket(qiskit_circuit)

        expected_braket_circuit = Circuit().x(0).x(1)

        self.assertEqual(braket_circuit, expected_braket_circuit)

    def test_measure(self):
        """Tests the translation of a measure instruction"""

        qiskit_circuit = QuantumCircuit(2, 2)
        qiskit_circuit.h(0)
        qiskit_circuit.cx(0, 1)
        qiskit_circuit.measure(0, 0)
        braket_circuit = to_braket(qiskit_circuit)

        expected_braket_circuit = (
            Circuit().h(0).cnot(0, 1).measure(0)  # pylint: disable=no-member
        )

        self.assertEqual(braket_circuit, expected_braket_circuit)

    def test_measure_order_preserved(self):
        """Tests the translation of measure instructions on multiple qubits"""

        qiskit_circuit = QuantumCircuit(3, 3)
        qiskit_circuit.h(0)
        qiskit_circuit.cx(0, 1)
        qiskit_circuit.cx(1, 2)
        qiskit_circuit.measure(0, 1)  # measure qubit 0 into classical bit 1
        qiskit_circuit.measure(1, 2)  # measure qubit 1 into classical bit 2
        qiskit_circuit.measure(2, 0)  # measure qubit 2 into classical bit 0
        braket_circuit = to_braket(qiskit_circuit)

        expected_braket_circuit = (
            Circuit()
            .h(0)
            .cnot(0, 1)
            .cnot(1, 2)
            .measure(2)
            .measure(0)
            .measure(1)  # pylint: disable=no-member
        )

        self.assertEqual(braket_circuit, expected_braket_circuit)

    def test_measure_repeated(self):
        """Tests that repeated measurement on a qubit raises a ValueError."""
        qiskit_circuit = QuantumCircuit(2, 2)
        qiskit_circuit.h(0)
        qiskit_circuit.cx(0, 1)
        qiskit_circuit.measure(0, 0)
        qiskit_circuit.measure([0, 1], [0, 1])

        with self.assertRaises(ValueError):
            to_braket(qiskit_circuit)

    def test_gate_after_measure(self):
        """Tests that adding a gate to a measured qubit raises a ValueError."""
        qiskit_circuit = QuantumCircuit(2, 2)
        qiskit_circuit.h(0)
        qiskit_circuit.cx(0, 1)
        qiskit_circuit.measure(0, 0)
        qiskit_circuit.h(0)

        with self.assertRaises(ValueError):
            to_braket(qiskit_circuit)

    def test_reset(self):
        """Tests if NotImplementedError is raised for reset operation."""

        qiskit_circuit = QuantumCircuit(1, 1)
        qiskit_circuit.reset(0)

        with self.assertRaises(NotImplementedError):
            to_braket(qiskit_circuit)

    def test_measure_different_indices(self):
        """
        Tests the translation of a measure instruction.

        We test that the issue #132 has been fixed. The qubit index
        can be different from the classical bit index. The classical bit
        is ignored during the translation.
        """

        qiskit_circuit = QuantumCircuit(2, 2)
        qiskit_circuit.h(0)
        qiskit_circuit.cx(0, 1)
        qiskit_circuit.measure(0, 1)
        braket_circuit = to_braket(qiskit_circuit)

        expected_braket_circuit = (
            Circuit().h(0).cnot(0, 1).measure(0)  # pylint: disable=no-member
        )

        self.assertEqual(braket_circuit, expected_braket_circuit)

    def test_measure_subset_indices(self):
        """
        Tests the translation of a measure instruction on
        a subset of qubits.
        """

        qiskit_circuit = QuantumCircuit(4, 2)
        qiskit_circuit.h(0)
        qiskit_circuit.cx(0, 1)
        qiskit_circuit.cx(1, 2)
        qiskit_circuit.cx(2, 3)
        qiskit_circuit.measure(0, 0)
        qiskit_circuit.measure(2, 1)
        braket_circuit = to_braket(qiskit_circuit)

        expected_braket_circuit = (
            Circuit()  # pylint: disable=no-member
            .h(0)
            .cnot(0, 1)
            .cnot(1, 2)
            .cnot(2, 3)
            .measure(0)
            .measure(2)
        )

        self.assertEqual(braket_circuit, expected_braket_circuit)

    def test_measure_all(self):
        """
        Tests the translation of a measure_all instruction
        """

        qiskit_circuit = QuantumCircuit(4, 2)
        qiskit_circuit.h(0)
        qiskit_circuit.cx(0, 1)
        qiskit_circuit.cx(1, 2)
        qiskit_circuit.cx(2, 3)
        qiskit_circuit.measure_all()
        braket_circuit = to_braket(qiskit_circuit)

        expected_braket_circuit = (
            Circuit()  # pylint: disable=no-member
            .h(0)
            .cnot(0, 1)
            .cnot(1, 2)
            .cnot(2, 3)
            .measure(0)
            .measure(1)
            .measure(2)
            .measure(3)
        )

        self.assertEqual(braket_circuit, expected_braket_circuit)

    def test_multiple_registers(self):
        """
        Tests the use of multiple registers.

        Confirming that #51 has been fixed.
        """
        qreg_a = QuantumRegister(2, "qreg_a")
        qreg_b = QuantumRegister(1, "qreg_b")
        creg = ClassicalRegister(2, "creg")
        qiskit_circuit = QuantumCircuit(qreg_a, qreg_b, creg)
        qiskit_circuit.h(qreg_a[0])
        qiskit_circuit.cx(qreg_a[0], qreg_b[0])
        qiskit_circuit.x(qreg_a[1])
        qiskit_circuit.measure(qreg_a[0], creg[1])
        qiskit_circuit.measure(qreg_b[0], creg[0])
        braket_circuit = to_braket(qiskit_circuit)

        expected_braket_circuit = (
            Circuit()  # pylint: disable=no-member
            .h(0)
            .cnot(0, 2)
            .x(1)
            .measure(2)
            .measure(0)
        )
        self.assertEqual(braket_circuit, expected_braket_circuit)

    def test_verbatim(self):
        """Tests that transpilation is skipped for verbatim circuits."""
        qiskit_circuit = QuantumCircuit(2, 1)
        qiskit_circuit.h(0)
        qiskit_circuit.cx(0, 1)
        qiskit_circuit.measure(1, 0)

        assert to_braket(qiskit_circuit, {"x"}, True) == Circuit().add_verbatim_box(
            Circuit().h(0).cnot(0, 1)
        ).measure(1)

    def test_parameter_vector(self):
        """Tests ParameterExpression translation."""
        qiskit_circuit = QuantumCircuit(1)
        v = ParameterVector("v", 2)
        qiskit_circuit.rx(v[0], 0)
        qiskit_circuit.ry(v[1], 0)
        braket_circuit = to_braket(qiskit_circuit)

        expected_braket_circuit = (
            Circuit().rx(0, FreeParameter("v_0")).ry(0, FreeParameter("v_1"))
        )
        assert braket_circuit == expected_braket_circuit

    def test_parameter_expression(self):
        """Tests ParameterExpression translation."""
        qiskit_circuit = QuantumCircuit(1)
        v = ParameterVector("v", 2)
        qiskit_circuit.rx(Parameter("angle_1") + 2 * Parameter("angle_2"), 0)
        qiskit_circuit.ry(v[0] - 2 * v[1], 0)
        braket_circuit = to_braket(qiskit_circuit)

        expected_braket_circuit = (
            Circuit()
            .rx(0, FreeParameter("angle_1") + 2 * FreeParameter("angle_2"))
            .ry(0, FreeParameter("v_0") - 2 * FreeParameter("v_1"))
        )
        assert braket_circuit == expected_braket_circuit

    def test_name_conflict_with_parameter_vector(self):
        """Tests ParameterExpression translation."""
        qiskit_circuit = QuantumCircuit(1)
        v = ParameterVector("v", 1)
        v0 = Parameter("v_0")
        qiskit_circuit.rx(v0, 0)
        qiskit_circuit.ry(v[0] + 1, 0)

        with pytest.raises(ValueError, match="Please rename your parameters."):
            to_braket(qiskit_circuit)

    @patch("qiskit_braket_provider.providers.adapter.transpile")
    def test_invalid_ctrl_state(self, mock_transpile):
        """Tests that control states other than all 1s are rejected."""
        qiskit_circuit = QuantumCircuit(2)
        qiskit_circuit.h(0)
        qiskit_circuit.cx(0, 1, ctrl_state=0)

        mock_transpile.return_value = qiskit_circuit
        with pytest.raises(ValueError):
            to_braket(qiskit_circuit)

    def test_get_controlled_gateset(self):
        """Tests that the correct controlled gateset is returned for all maximum qubit counts."""
        full_gateset = {"h", "s", "sdg", "sx", "rx", "ry", "rz", "cx", "cz"}
        restricted_gateset = {"rx", "cx", "sx"}
        max1 = {"ch", "cs", "csdg", "csx", "crx", "cry", "crz", "ccz"}
        max3 = max1.union({"c3sx"})
        unlimited = max3.union({"mcx"})
        assert _get_controlled_gateset(full_gateset, 0) == set()
        assert _get_controlled_gateset(full_gateset, 1) == max1
        assert _get_controlled_gateset(full_gateset, 2) == max1
        assert _get_controlled_gateset(full_gateset, 3) == max3
        assert _get_controlled_gateset(full_gateset, 4) == max3
        assert _get_controlled_gateset(full_gateset) == unlimited
        assert _get_controlled_gateset(restricted_gateset, 3) == {"crx", "csx", "c3sx"}
        assert _get_controlled_gateset(restricted_gateset) == {
            "crx",
            "csx",
            "c3sx",
            "mcx",
        }

    def test_connectivity(self):
        """Tests transpiling with connectivity"""
        qiskit_circuit = QuantumCircuit(3)
        qiskit_circuit.h(0)
        qiskit_circuit.cx(0, 1)
        qiskit_circuit.rxx(0.1, 0, 2)
        connectivity = [[0, 1], [1, 0], [1, 2], [2, 1]]

        braket_circuit = to_braket(qiskit_circuit, connectivity=connectivity)
        braket_circuit_unconnected = to_braket(qiskit_circuit)
        braket_circuit_verbatim = to_braket(
            qiskit_circuit, verbatim=True, connectivity=connectivity
        )

        def gate_matches_connectivity(gate) -> bool:
            return any(
                (
                    gate.target.union(gate.control).issubset(adjacency)
                    for adjacency in connectivity
                )
            )

        assert all(
            (gate_matches_connectivity(gate) for gate in braket_circuit.instructions)
        )
        assert not all(
            (
                gate_matches_connectivity(gate)
                for gate in braket_circuit_unconnected.instructions
            )
        )
        assert not all(
            (
                gate_matches_connectivity(gate)
                for gate in braket_circuit_verbatim.instructions
            )
        )

    def test_angle_restrictions_rigetti(self):
        """Tests that angle restrictions for native gates are enforced."""
        circuit = QuantumCircuit(1)
        circuit.rx(np.pi / 4, 0)

        restrictions = {"rx": {0: {np.pi, -np.pi, np.pi / 2, -np.pi / 2}}}
        with pytest.raises(ValueError):
            to_braket(circuit, basis_gates={"rx"}, angle_restrictions=restrictions)

    def test_angle_restrictions_rigetti_valid(self):
        """Tests that allowed Rigetti angles pass validation."""
        circuit = QuantumCircuit(1)
        circuit.rx(np.pi / 2, 0)

        restrictions = {"rx": {0: {np.pi, -np.pi, np.pi / 2, -np.pi / 2}}}
        braket_circuit = to_braket(
            circuit, basis_gates={"rx"}, angle_restrictions=restrictions
        )
        assert len(braket_circuit.instructions) == 1

    def test_validate_angle_restrictions_extra_index(self):
        """Restrictions on unused parameter indices should be ignored."""
        _validate_angle_restrictions("rx", [0.0], {"rx": {1: {0.0}}})

    def test_native_angle_restrictions_default(self):
        """Unknown device types should return an empty restriction map."""
        properties = GateModelSimulatorDeviceCapabilities.parse_obj(
            {
                "braketSchemaHeader": {
                    "name": "braket.device_schema.simulators.gate_model_simulator_device_capabilities",
                    "version": "1",
                },
                "service": {"executionWindows": [], "shotsRange": [1, 10]},
                "action": {
                    "braket.ir.jaqcd.program": {
                        "actionType": "braket.ir.jaqcd.program",
                        "version": ["1"],
                        "supportedOperations": ["x"],
                    }
                },
                "paradigm": {"qubitCount": 2},
                "deviceParameters": {},
            }
        )
        assert not native_angle_restrictions(properties)

    def test_angle_restrictions_ionq(self):
        """Tests IonQ MS gate angle range enforcement."""
        circuit = QuantumCircuit(2)
        circuit.append(ionq_gates.MSGate(0, 0, 3), [0, 1])

        restrictions = {"ms": {2: (0.0, 0.25)}}
        with pytest.raises(ValueError):
            to_braket(circuit, basis_gates={"ms"}, angle_restrictions=restrictions)

    def test_angle_restrictions_ionq_valid(self):
        """Tests that allowed IonQ MS angles pass validation."""
        circuit = QuantumCircuit(2)
        circuit.append(ionq_gates.MSGate(0, 0, 0.25), [0, 1])

        restrictions = {"ms": {2: (0.0, 0.25)}}
        braket_circuit = to_braket(
            circuit, basis_gates={"ms"}, angle_restrictions=restrictions
        )
        assert len(braket_circuit.instructions) == 1

    def test_native_angle_restrictions_ionq(self):
        """Tests that IonQ capabilities return the correct angle restriction map."""
        properties = IonqDeviceCapabilities.parse_obj(
            {
                "braketSchemaHeader": {
                    "name": "braket.device_schema.ionq.ionq_device_capabilities",
                    "version": "1",
                },
                "service": {
                    "braketSchemaHeader": {
                        "name": "braket.device_schema.device_service_properties",
                        "version": "1",
                    },
                    "executionWindows": [],
                    "shotsRange": [1, 10],
                    "deviceCost": {"price": 0.25, "unit": "minute"},
                    "deviceDocumentation": {
                        "imageUrl": "",
                        "summary": "",
                        "externalDocumentationUrl": "",
                    },
                    "deviceLocation": "us-east-1",
                    "updatedAt": "2020-06-16T00:00:00",
                },
                "action": {
                    "braket.ir.jaqcd.program": {
                        "actionType": "braket.ir.jaqcd.program",
                        "version": ["1"],
                        "supportedOperations": ["x"],
                    }
                },
                "paradigm": {
                    "braketSchemaHeader": {
                        "name": "braket.device_schema.gate_model_qpu_paradigm_properties",
                        "version": "1",
                    },
                    "qubitCount": 2,
                    "nativeGateSet": [],
                    "connectivity": {
                        "fullyConnected": False,
                        "connectivityGraph": {"0": ["1"], "1": ["0"]},
                    },
                },
                "deviceParameters": {},
            }
        )

        assert native_angle_restrictions(properties) == {"ms": {2: (0.0, 0.25)}}

    def test_angle_restrictions_skip_parameter_expression(self):
        """Parameters that are expressions should bypass angle validation."""
        theta = Parameter("theta")
        circuit = QuantumCircuit(1)
        circuit.rx(theta, 0)

        restrictions = {"rx": {0: {0.0}}}
        braket_circuit = to_braket(
            circuit, basis_gates={"rx"}, angle_restrictions=restrictions
        )
        assert len(braket_circuit.instructions) == 1

    def test_kraus_to_braket(self):
        """test qiskit Kraus operator converts to Braket"""
        op = Kraus(
            [
                np.array([[0.5, 0.5], [0.5, 0.5]]),
                np.array([[0.5, -0.5], [-0.5, 0.5]]),
            ]
        )
        qc = QuantumCircuit(1)
        qc.append(Kraus(op), [0])
        bqc = to_braket(qc)
        assert len(bqc.instructions) == 1

        mat = bqc.instructions[0].operator.to_matrix()
        assert np.allclose(mat, op.data)

    def test_kraus_to_qiskit(self):
        """test Braket Kraus operator converts to Qiskit"""
        op = [
            np.array([[0.5, 0.5], [0.5, 0.5]]),
            np.array([[0.5, -0.5], [-0.5, 0.5]]),
        ]
        qc = Circuit()
        qc.kraus([0], op)
        qqc = to_qiskit(qc)
        assert len(qqc.data) == 3

        mat = qqc.data[0].operation.params
        assert np.allclose(mat, op)

    def test_braket_noises(self):
        """test Braket noises Braket supported noise channels convert to Qiskit"""
        self.assertEqual(
            set(_BRAKET_SUPPORTED_NOISE_INSTANCES.keys()),
            set(_BRAKET_SUPPORTED_NOISES),
        )

        for noise_channel in _BRAKET_SUPPORTED_NOISE_INSTANCES.values():
            if noise_channel.qubit_count == 1:
                instruct = Instruction(noise_channel, target=[0])
            else:
                instruct = Instruction(noise_channel, target=[0, 1])
            qc = Circuit()
            qc.x(0)
            qc.cnot(0, 1)
            qc.add_instruction(instruct)

            qqc = to_qiskit(qc)
            assert len(qqc.data) == 6

    def test_all_supported_braket_noises(self):
        """check all supported noises and test outcome distributions via braket_dm"""
        qc = Circuit()
        qc.h(0)
        qc.h(1)
        qc.cnot(0, 1)
        for noise_channel in _BRAKET_SUPPORTED_NOISE_INSTANCES.values():
            if noise_channel.qubit_count == 1:
                instruct = Instruction(noise_channel, target=[0])
            else:
                instruct = Instruction(noise_channel, target=[0, 1])
            qc.add_instruction(instruct)
        qc.density_matrix([0, 1])
        qqc = to_qiskit(qc)
        assert len(qqc.data) == 16

        bqc = to_braket(qqc)

        ### removing measurement moments
        bqc.moments._moments.popitem(last=True)
        bqc.moments._moments.popitem(last=True)
        bqc._measure_targets = []
        bqc.density_matrix([0, 1])

        res_orig = LocalSimulator("braket_dm").run(qc, shots=0).result().values[0]
        res_conv = LocalSimulator("braket_dm").run(qc, shots=0).result().values[0]

        assert len(bqc.instructions) == len(qc.instructions)
        assert np.all(np.isclose(res_orig, res_conv))

    def test_kraus_compilation_q_to_b(self):
        """check qiskit to braket conversions respect proper bit-ordering"""
        mat = np.array([[1, 0, 0, 0], [0, 1, 0, 0], [0, 0, 0, 1], [0, 0, 1, 0]])
        qc = QuantumCircuit(2)
        qc.h(1)
        qc.cx(1, 0)
        qc.append(Kraus([mat]), [0, 1])
        qc.h(1)
        bqc = to_braket(qc)
        res = (
            LocalSimulator("braket_dm").run(bqc, shots=1000).result().measurement_counts
        )
        assert res["00"] == 1000

        mat0 = np.array([[0, 0, 0, 0], [1, 0, 0, 0], [0, 0, 0, 0], [0, 0, 0, 0]])
        mat1 = np.array([[0, 0, 0, 0], [0, 1, 0, 0], [0, 0, 0, 0], [0, 0, 0, 0]])
        mat2 = np.array([[0, 0, 0, 0], [0, 0, 1, 0], [0, 0, 0, 0], [0, 0, 0, 0]])
        mat3 = np.array([[0, 0, 0, 0], [0, 0, 0, 1], [0, 0, 0, 0], [0, 0, 0, 0]])

        # in standard notation, this acts on all states and returns |q0q1> = |01>
        # however, qiskit interprets this in reverse order, returning |10>, i.e.
        qc = QuantumCircuit(2)
        qc.h(0)
        qc.h(1)
        qc.append(Kraus([mat0, mat1, mat2, mat3]), [0, 1])

        bqc = to_braket(qc)
        res = (
            LocalSimulator("braket_dm").run(bqc, shots=1000).result().measurement_counts
        )
        assert res["10"] == 1000

        # if we however go from braket -> qiskit -> braket, we expect it to match however
        qc = Circuit()
        qc.h(0).h(0).kraus([0, 1], [mat0, mat1, mat2, mat3])
        qc = to_braket(to_qiskit(qc))
        res = (
            LocalSimulator("braket_dm").run(qc, shots=1000).result().measurement_counts
        )
        assert res["01"] == 1000


class TestFromBraket(TestCase):
    """Test Braket circuit conversion."""

    def test_type_error_on_bad_input(self):
        """Test raising TypeError if adapter does not receive a Braket Circuit."""
        circuit = Mock()

        message = f"Expected a Circuit, got {type(circuit)} instead."
        with pytest.raises(TypeError, match=message):
            to_qiskit(circuit)

    def test_all_standard_gates(self):
        """
        Tests Braket to Qiskit conversion with standard gates.
        """

        gate_set = [
            attr
            for attr in dir(Gate)
            if attr[0].isupper() and attr.lower() in _GATE_NAME_TO_QISKIT_GATE
        ]

        # pytest.mark.parametrize is incompatible with TestCase
        param_sets = [
            [0.1, 0.2, 0.3],
            [
                FreeParameter("angle_1"),
                FreeParameter("angle_2"),
                FreeParameter("angle_3"),
            ],
        ]

        for gate_name in gate_set:
            for params_braket in param_sets:
                gate = getattr(Gate, gate_name)
                if issubclass(gate, AngledGate):
                    op = gate(params_braket[0])
                elif issubclass(gate, DoubleAngledGate):
                    op = gate(params_braket[0], params_braket[1])
                elif issubclass(gate, TripleAngledGate):
                    op = gate(*params_braket)
                else:
                    op = gate()
                target = range(op.qubit_count)
                instr = Instruction(op, target)

                braket_circuit = Circuit().add_instruction(instr)
                qiskit_circuit = to_qiskit(braket_circuit)
                param_uuids = {
                    param.name: param._uuid for param in qiskit_circuit.parameters
                }
                params_qiskit = [
                    (
                        Parameter(param.name, uuid=param_uuids.get(param.name))
                        if isinstance(param, FreeParameter)
                        else param
                    )
                    for param in params_braket
                ]

                expected_qiskit_circuit = QuantumCircuit(op.qubit_count)
                qiskit_gate = _GATE_NAME_TO_QISKIT_GATE.get(gate_name.lower())
                expected_qiskit_circuit.append(qiskit_gate, target)
                expected_qiskit_circuit.measure_all()
                expected_qiskit_circuit = expected_qiskit_circuit.assign_parameters(
                    dict(
                        zip(
                            # Need to use qiskit_gate.parameters because
                            # qiskit_circuit.parameters is sorted alphabetically
                            [list(expr.parameters)[0] for expr in qiskit_gate.params],
                            params_qiskit[: len(qiskit_gate.params)],
                        )
                    )
                )
                self.assertEqual(qiskit_circuit, expected_qiskit_circuit)

    def test_parametric_gates(self):
        """
        Tests braket to qiskit conversion with standard gates.
        """
        braket_circuit = Circuit().rx(0, FreeParameter("alpha"))
        qiskit_circuit = to_qiskit(braket_circuit)

        uuid = qiskit_circuit.parameters[0]._uuid

        expected_qiskit_circuit = QuantumCircuit(1)
        expected_qiskit_circuit.rx(Parameter("alpha", uuid=uuid), 0)

        expected_qiskit_circuit.measure_all()
        self.assertEqual(qiskit_circuit, expected_qiskit_circuit)

    def test_control_modifier(self):
        """
        Tests braket to qiskit conversion with controlled gates.
        """
        braket_circuit = Circuit().x(1, control=[0])
        qiskit_circuit = to_qiskit(braket_circuit)

        expected_qiskit_circuit = QuantumCircuit(2)
        cx = qiskit_gates.XGate().control(1)
        expected_qiskit_circuit.append(cx, [0, 1])

        expected_qiskit_circuit.measure_all()
        self.assertEqual(qiskit_circuit, expected_qiskit_circuit)

    def test_unused_middle_qubit(self):
        """
        Tests braket to qiskit conversion with non-continuous qubit registers.
        """
        braket_circuit = Circuit().x(3, control=[0, 2], control_state="10")
        qiskit_circuit = to_qiskit(braket_circuit)

        expected_qiskit_circuit = QuantumCircuit(3)
        cx = qiskit_gates.XGate().control(2, ctrl_state="01")
        expected_qiskit_circuit.append(cx, [0, 1, 2])
        expected_qiskit_circuit.measure_all()

        self.assertEqual(qiskit_circuit, expected_qiskit_circuit)

    def test_control_modifier_with_control_state(self):
        """
        Tests braket to qiskit conversion with controlled gates and control state.
        """
        braket_circuit = Circuit().x(3, control=[0, 1, 2], control_state="100")
        qiskit_circuit = to_qiskit(braket_circuit)

        expected_qiskit_circuit = QuantumCircuit(4)
        cx = qiskit_gates.XGate().control(3, ctrl_state="001")
        expected_qiskit_circuit.append(cx, [0, 1, 2, 3])
        expected_qiskit_circuit.measure_all()

        self.assertEqual(qiskit_circuit, expected_qiskit_circuit)

    def test_power(self):
        """
        Tests braket to qiskit conversion with gate exponentiation.
        """
        braket_circuit = Circuit().x(0, power=0.5)
        qiskit_circuit = to_qiskit(braket_circuit)

        expected_qiskit_circuit = QuantumCircuit(1)
        sx = qiskit_gates.XGate().power(0.5)
        expected_qiskit_circuit.append(sx, [0])
        expected_qiskit_circuit.measure_all()

        self.assertEqual(qiskit_circuit, expected_qiskit_circuit)

    def test_unsupported_braket_gate(self):
        """Tests if TypeError is raised for unsupported Braket gate."""

        gate = getattr(Gate, "CNot")
        op = gate()
        instr = Instruction(op, range(2))
        circuit = Circuit().add_instruction(instr)

        with self.assertRaises(TypeError):
            with patch.dict(
                "qiskit_braket_provider.providers.adapter._GATE_NAME_TO_QISKIT_GATE",
                {"cnot": None},
            ):
                to_qiskit(circuit)

    def test_measure_subset(self):
        """Tests the measure instruction conversion from braket to qiskit"""
        braket_circuit = Circuit().h(0).cnot(0, 1).measure(0)
        qiskit_circuit = to_qiskit(braket_circuit)

        expected_qiskit_circuit = QuantumCircuit(2, 1)
        expected_qiskit_circuit.h(0)
        expected_qiskit_circuit.cx(0, 1)
        expected_qiskit_circuit.measure(0, 0)

        self.assertEqual(qiskit_circuit, expected_qiskit_circuit)

    def test_measure_multiple_indices(self):
        """
        Tests the measure instruction conversion with multiple
        indices in the braket measure target.
        """
        braket_circuit = Circuit().h(0).cnot(0, 1).cnot(1, 2).measure([0, 1, 2])
        qiskit_circuit = to_qiskit(braket_circuit)

        expected_qiskit_circuit = QuantumCircuit(3, 3)
        expected_qiskit_circuit.h(0)
        expected_qiskit_circuit.cx(0, 1)
        expected_qiskit_circuit.cx(1, 2)
        expected_qiskit_circuit.measure(0, 0)
        expected_qiskit_circuit.measure(1, 1)
        expected_qiskit_circuit.measure(2, 2)

        self.assertEqual(qiskit_circuit, expected_qiskit_circuit)

    def test_measure_different_indices(self):
        """
        Tests the measure instruction conversion from with
        the ordering of the targets unsorted.
        """
        braket_circuit = Circuit().h(0).cnot(0, 1).measure([1, 0])
        qiskit_circuit = to_qiskit(braket_circuit)

        expected_qiskit_circuit = QuantumCircuit(2, 2)
        expected_qiskit_circuit.h(0)
        expected_qiskit_circuit.cx(0, 1)
        expected_qiskit_circuit.measure(1, 0)
        expected_qiskit_circuit.measure(0, 1)

        self.assertEqual(qiskit_circuit, expected_qiskit_circuit)<|MERGE_RESOLUTION|>--- conflicted
+++ resolved
@@ -243,12 +243,9 @@
             "ryy": "yy",
             "zz": "zz",
             "global_phase": "gphase",
-<<<<<<< HEAD
             "kraus": "kraus",
-=======
             "CCPRx": "cc_prx",
             "MeasureFF": "measure_ff",
->>>>>>> d5c069c6
         }
 
         qiskit_to_braket_gate_names |= {
