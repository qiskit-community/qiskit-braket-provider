"""Tests for Qiskit to Braket adapter."""

from unittest import TestCase
from unittest.mock import Mock, patch

import numpy as np
import pytest
from qiskit import ClassicalRegister, QuantumCircuit, QuantumRegister, generate_preset_pass_manager
from qiskit.circuit import Instruction as QiskitInstruction
from qiskit.circuit import Parameter, ParameterVector
from qiskit.circuit.library import GlobalPhaseGate, PauliEvolutionGate
from qiskit.circuit.library import standard_gates as qiskit_gates
from qiskit.quantum_info import Kraus, Operator, SparsePauliOp
from qiskit.transpiler import Target
from qiskit_ionq import ionq_gates

import braket.circuits.noises as braket_noises
from braket.circuits import Circuit, FreeParameter, Gate, Instruction
from braket.circuits.angled_gate import AngledGate, DoubleAngledGate, TripleAngledGate
from braket.device_schema.ionq import IonqDeviceCapabilities
from braket.device_schema.simulators import GateModelSimulatorDeviceCapabilities
from braket.devices import LocalSimulator
from braket.experimental_capabilities import EnableExperimentalCapability
from braket.ir.openqasm import Program
from qiskit_braket_provider.providers.adapter import (
    _BRAKET_GATE_NAME_TO_QISKIT_GATE,
    _BRAKET_SUPPORTED_NOISES,
    _QISKIT_GATE_NAME_TO_BRAKET_GATE,
    _get_controlled_gateset,
    _validate_angle_restrictions,
    convert_qiskit_to_braket_circuit,
    convert_qiskit_to_braket_circuits,
    native_angle_restrictions,
    to_braket,
    to_qiskit,
)
from qiskit_braket_provider.providers.braket_instructions import CCPRx, MeasureFF

_EPS = 1e-10  # global variable used to chop very small numbers to zero

qiskit_ionq_gates = [
    ionq_gates.GPIGate(Parameter("φ")),
    ionq_gates.GPI2Gate(Parameter("φ")),
    ionq_gates.MSGate(Parameter("φ0"), Parameter("φ1"), Parameter("ϴ")),
]

_BRAKET_SUPPORTED_NOISE_INSTANCES = {
    "kraus": braket_noises.Kraus([np.array([[1, 0], [0, 0]]), np.array([[0, 0], [0, 1]])]),
    "bitflip": braket_noises.BitFlip(0.1),
    "depolarizing": braket_noises.Depolarizing(0.2),
    "amplitudedamping": braket_noises.AmplitudeDamping(0.3),
    "generalizedamplitudedamping": braket_noises.GeneralizedAmplitudeDamping(0.5, 0.4),
    "phasedamping": braket_noises.PhaseDamping(0.4),
    "phaseflip": braket_noises.PhaseFlip(0.3),
    "paulichannel": braket_noises.PauliChannel(0.1, 0.0, 0.0),
    "twoqubitdepolarizing": braket_noises.TwoQubitDepolarizing(0.2),
    "twoqubitdephasing": braket_noises.TwoQubitDephasing(0.3),
    # "twoqubitpaulichannel": braket_noises.TwoQubitPauliChannel({"XX": 0.9}),
}


def check_to_braket_unitary_correct(
    qiskit_circuit: QuantumCircuit, optimization_level: int | None = None
) -> bool:
    """Checks if endianness-reversed Qiskit circuit matrix matches Braket counterpart"""
    return np.allclose(
        to_braket(qiskit_circuit, optimization_level=optimization_level).to_unitary(),
        Operator(qiskit_circuit.decompose()).reverse_qargs().to_matrix(),
    )


def check_to_braket_openqasm_unitary_correct(qasm_program: Program | str):
    """Checks that to_braket converts an OpenQASM correctly"""
    return np.allclose(
        to_braket(qasm_program).to_unitary(), Circuit.from_ir(qasm_program).to_unitary()
    )


class TestAdapter(TestCase):
    """Tests adapter."""

    def test_state_preparation_01(self):
        """Tests state_preparation handling of Adapter"""
        input_state_vector = np.array([np.sqrt(3) / 2, np.sqrt(2) * complex(1, 1) / 4])

        qiskit_circuit = QuantumCircuit(1)
        qiskit_circuit.prepare_state(input_state_vector, 0)

        self.assertTrue(check_to_braket_unitary_correct(qiskit_circuit))

    def test_state_preparation_00(self):
        """Tests state_preparation handling of Adapter"""
        input_state_vector = np.array([1 / np.sqrt(2), -1 / np.sqrt(2)])

        qiskit_circuit = QuantumCircuit(1)
        qiskit_circuit.prepare_state(input_state_vector, 0)

        self.assertTrue(check_to_braket_unitary_correct(qiskit_circuit))

    def test_convert_parametric_qiskit_to_braket_circuit_warning(self):
        """Tests that a warning is raised when converting a parametric circuit to a Braket circuit."""
        qiskit_circuit = QuantumCircuit(1)
        qiskit_circuit.h(0)

        with self.assertWarns(DeprecationWarning):
            convert_qiskit_to_braket_circuit(qiskit_circuit)

        with self.assertWarns(DeprecationWarning):
            list(convert_qiskit_to_braket_circuits([qiskit_circuit]))

    def test_u_gate(self):
        """Tests adapter conversion of u gate"""
        qiskit_circuit = QuantumCircuit(1)
        qiskit_circuit.u(np.pi / 2, np.pi / 3, np.pi / 4, 0)

        self.assertTrue(check_to_braket_unitary_correct(qiskit_circuit))

    def test_standard_gate_decomp(self):
        """Tests adapter decomposition of all standard gates to forms that can be translated"""
        gates = qiskit_gates.get_standard_gate_name_mapping()
        for name in {"delay", "global_phase", "measure", "reset"}:
            gates.pop(name)
        for standard_gate in gates.values():
            qiskit_circuit = QuantumCircuit(standard_gate.num_qubits)
            qiskit_circuit.append(standard_gate, range(standard_gate.num_qubits))

            parameters = standard_gate.params
            if parameters:
                parameter_values = [(137 / 61) * np.pi / i for i in range(1, len(parameters) + 1)]
                parameter_bindings = dict(zip(parameters, parameter_values))
                qiskit_circuit = qiskit_circuit.assign_parameters(parameter_bindings)
            with self.subTest(f"Circuit with {standard_gate.name} gate."):
                self.assertTrue(check_to_braket_unitary_correct(qiskit_circuit, 0))

    def test_ionq_gates(self):
        """Tests adapter decomposition of all standard gates to forms that can be translated"""
        target = Target()
        for gate in qiskit_ionq_gates:
            target.add_instruction(gate)

        for gate in qiskit_ionq_gates:
            qiskit_circuit = QuantumCircuit(gate.num_qubits)
            qiskit_circuit.append(gate, range(gate.num_qubits))

            parameters = gate.params
            parameter_values = [(137 / 61) * np.pi / i for i in range(1, len(parameters) + 1)]
            parameter_bindings = dict(zip(parameters, parameter_values))
            qiskit_circuit = qiskit_circuit.assign_parameters(parameter_bindings)

            with self.subTest(f"Circuit with {gate.name} gate."):
                self.assertTrue(
                    np.allclose(
                        to_braket(qiskit_circuit, target=target).to_unitary(),
                        Operator(qiskit_circuit.decompose()).reverse_qargs().to_matrix(),
                    )
                )

    def test_global_phase(self):
        """Tests conversion when transpiler generates a global phase"""
        qiskit_circuit = QuantumCircuit(1, global_phase=np.pi / 2)
        qiskit_circuit.h(0)
        gate = GlobalPhaseGate(1.23)
        qiskit_circuit.append(gate, [])

        braket_circuit = to_braket(qiskit_circuit, optimization_level=2)
        expected_braket_circuit = Circuit().h(0).gphase(1.23 + np.pi / 2)
        self.assertEqual(braket_circuit.global_phase, qiskit_circuit.global_phase + gate.params[0])
        self.assertEqual(braket_circuit, expected_braket_circuit)

        braket_circuit_no_gphase = to_braket(qiskit_circuit, basis_gates={"h"})
        self.assertEqual(braket_circuit_no_gphase.global_phase, 0)
        self.assertEqual(braket_circuit_no_gphase, Circuit().h(0))

    def test_exponential_gate_decomp(self):
        """Tests adapter translation of exponential gates"""
        qiskit_circuit = QuantumCircuit(2)

        operator = SparsePauliOp(
            ["ZZ", "XI"],
            coeffs=[
                1,
                -0.1,
            ],
        )
        evo = PauliEvolutionGate(operator, time=2)
        qiskit_circuit.append(evo, range(2))

        self.assertTrue(check_to_braket_unitary_correct(qiskit_circuit))

    def test_mappers(self):
        """Tests mappers."""
        qiskit_to_braket_gate_names = {
            "p": "phaseshift",
            "cx": "cnot",
            "tdg": "ti",
            "sdg": "si",
            "sx": "v",
            "sxdg": "vi",
            "rzz": "zz",
            "id": "i",
            "ccx": "ccnot",
            "cp": "cphaseshift",
            "r": "prx",
            "rxx": "xx",
            "ryy": "yy",
            "zz": "zz",
            "global_phase": "gphase",
            "kraus": "kraus",
            "CCPRx": "cc_prx",
            "MeasureFF": "measure_ff",
        }

        qiskit_to_braket_gate_names |= {
            g: g
            for g in [
                "u",
                "u1",
                "u2",
                "u3",
                "x",
                "y",
                "z",
                "t",
                "s",
                "swap",
                "iswap",
                "rx",
                "ry",
                "rz",
                "h",
                "cy",
                "cz",
                "cswap",
                "ecr",
                "gpi",
                "gpi2",
                "ms",
                "unitary",
                "kraus",
            ]
        }

        braket_to_qiskit_gate_names = {
            **qiskit_to_braket_gate_names,
            **{"measure": "measure"},
        }

        self.assertEqual(
            set(qiskit_to_braket_gate_names.keys()),
            set(_QISKIT_GATE_NAME_TO_BRAKET_GATE.keys()),
        )

        self.assertEqual(
            set(braket_to_qiskit_gate_names.values()),
            set(_BRAKET_GATE_NAME_TO_QISKIT_GATE.keys()),
        )

    def test_type_error_on_bad_input(self):
        """Test raising TypeError if adapter does not receive a Qiskit QuantumCircuit."""
        circuit = Mock()

        message = f"Expected only QuantumCircuits, got {{'{circuit.__class__.__name__}'}} instead."
        with pytest.raises(TypeError, match=message):
            to_braket(circuit)

    def test_target_with_loose_constraints(self):
        """
        Tests that to_braket raises a ValueError if both target and loose constraints are supplied.
        """
        circuit = QuantumCircuit(1, 1)
        circuit.h(0)

        target = Target()
        target.add_instruction(qiskit_gates.HGate())

        with pytest.raises(ValueError):
            to_braket(circuit, target=target, basis_gates={"h"})
        with pytest.raises(ValueError):
            to_braket(circuit, target=target, connectivity=[[0, 1], [1, 2]])

    def test_pass_manager_with_other_arguments(self):
        """
        Tests that to_braket raises a ValueError if pass_manager is supplied
        with target or loose constraints.
        """
        circuit = QuantumCircuit(1, 1)
        circuit.h(0)

        target = Target()
        target.add_instruction(qiskit_gates.HGate())
        pass_manager = generate_preset_pass_manager(2, target=target)

        with pytest.raises(ValueError):
            to_braket(circuit, pass_manager=pass_manager, target=target)
        with pytest.raises(ValueError):
            to_braket(circuit, pass_manager=pass_manager, basis_gates={"h"})
        with pytest.raises(ValueError):
            to_braket(circuit, pass_manager=pass_manager, connectivity=[[0, 1], [1, 2]])

    def test_convert_parametric_qiskit_to_braket_circuit(self):
        """Tests to_braket works with parametric circuits."""

        theta = Parameter("θ")
        phi = Parameter("φ")
        lam = Parameter("λ")
        qiskit_circuit = QuantumCircuit(1, 1)
        qiskit_circuit.rz(theta, 0)
        qiskit_circuit.u(theta, phi, lam, 0)
        qiskit_circuit.u(theta, phi, np.pi, 0)
        braket_circuit = to_braket(qiskit_circuit)

        expected_braket_circuit = (
            Circuit()  # pylint: disable=no-member
            .rz(0, FreeParameter("θ"))
            .u(0, FreeParameter("θ"), FreeParameter("φ"), FreeParameter("λ"))
            .u(0, FreeParameter("θ"), FreeParameter("φ"), np.pi)
        )

        self.assertEqual(braket_circuit, expected_braket_circuit)

    def test_barrier(self):
        """Tests conversion with barrier."""
        qiskit_circuit = QuantumCircuit(2)
        qiskit_circuit.x(0)
        qiskit_circuit.barrier()
        qiskit_circuit.x(1)

        with pytest.warns(UserWarning, match="contains barrier instructions"):
            braket_circuit = to_braket(qiskit_circuit)

        expected_braket_circuit = Circuit().x(0).x(1)

        self.assertEqual(braket_circuit, expected_braket_circuit)

    def test_measure(self):
        """Tests the translation of a measure instruction"""

        qiskit_circuit = QuantumCircuit(2, 2)
        qiskit_circuit.h(0)
        qiskit_circuit.cx(0, 1)
        qiskit_circuit.measure(0, 0)
        braket_circuit = to_braket(qiskit_circuit)

        expected_braket_circuit = (
            Circuit().h(0).cnot(0, 1).measure(0)  # pylint: disable=no-member
        )

        self.assertEqual(braket_circuit, expected_braket_circuit)

    def test_measure_order_preserved(self):
        """Tests the translation of measure instructions on multiple qubits"""

        qiskit_circuit = QuantumCircuit(3, 3)
        qiskit_circuit.h(0)
        qiskit_circuit.cx(0, 1)
        qiskit_circuit.cx(1, 2)
        qiskit_circuit.measure(0, 1)  # measure qubit 0 into classical bit 1
        qiskit_circuit.measure(1, 2)  # measure qubit 1 into classical bit 2
        qiskit_circuit.measure(2, 0)  # measure qubit 2 into classical bit 0
        braket_circuit = to_braket(qiskit_circuit)

        expected_braket_circuit = (
            Circuit().h(0).cnot(0, 1).cnot(1, 2).measure(2).measure(0).measure(1)  # pylint: disable=no-member
        )

        self.assertEqual(braket_circuit, expected_braket_circuit)

    def test_measure_repeated(self):
        """Tests that repeated measurement on a qubit raises a ValueError."""
        qiskit_circuit = QuantumCircuit(2, 2)
        qiskit_circuit.h(0)
        qiskit_circuit.cx(0, 1)
        qiskit_circuit.measure(0, 0)
        qiskit_circuit.measure([0, 1], [0, 1])

        with self.assertRaises(ValueError):
            to_braket(qiskit_circuit)

    def test_gate_after_measure(self):
        """Tests that adding a gate to a measured qubit raises a ValueError."""
        qiskit_circuit = QuantumCircuit(2, 2)
        qiskit_circuit.h(0)
        qiskit_circuit.cx(0, 1)
        qiskit_circuit.measure(0, 0)
        qiskit_circuit.h(0)

        with self.assertRaises(ValueError):
            to_braket(qiskit_circuit)

    def test_reset(self):
        """Tests if NotImplementedError is raised for reset operation."""

        qiskit_circuit = QuantumCircuit(1, 1)
        qiskit_circuit.reset(0)

        with self.assertRaises(NotImplementedError):
            to_braket(qiskit_circuit, basis_gates={"reset"})

    def test_measure_different_indices(self):
        """
        Tests the translation of a measure instruction.

        We test that the issue #132 has been fixed. The qubit index
        can be different from the classical bit index. The classical bit
        is ignored during the translation.
        """

        qiskit_circuit = QuantumCircuit(2, 2)
        qiskit_circuit.h(0)
        qiskit_circuit.cx(0, 1)
        qiskit_circuit.measure(0, 1)
        braket_circuit = to_braket(qiskit_circuit)

        expected_braket_circuit = (
            Circuit().h(0).cnot(0, 1).measure(0)  # pylint: disable=no-member
        )

        self.assertEqual(braket_circuit, expected_braket_circuit)

    def test_measure_subset_indices(self):
        """
        Tests the translation of a measure instruction on
        a subset of qubits.
        """

        qiskit_circuit = QuantumCircuit(4, 2)
        qiskit_circuit.h(0)
        qiskit_circuit.cx(0, 1)
        qiskit_circuit.cx(1, 2)
        qiskit_circuit.cx(2, 3)
        qiskit_circuit.measure(0, 0)
        qiskit_circuit.measure(2, 1)
        braket_circuit = to_braket(qiskit_circuit)

        expected_braket_circuit = (
            Circuit()  # pylint: disable=no-member
            .h(0)
            .cnot(0, 1)
            .cnot(1, 2)
            .cnot(2, 3)
            .measure(0)
            .measure(2)
        )

        self.assertEqual(braket_circuit, expected_braket_circuit)

    def test_measure_all(self):
        """
        Tests the translation of a measure_all instruction
        """

        qiskit_circuit = QuantumCircuit(4, 2)
        qiskit_circuit.h(0)
        qiskit_circuit.cx(0, 1)
        qiskit_circuit.cx(1, 2)
        qiskit_circuit.cx(2, 3)
        qiskit_circuit.measure_all()
        braket_circuit = to_braket(qiskit_circuit)

        expected_braket_circuit = (
            Circuit()  # pylint: disable=no-member
            .h(0)
            .cnot(0, 1)
            .cnot(1, 2)
            .cnot(2, 3)
            .measure(0)
            .measure(1)
            .measure(2)
            .measure(3)
        )

        self.assertEqual(braket_circuit, expected_braket_circuit)

    def test_multiple_registers(self):
        """
        Tests the use of multiple registers.

        Confirming that #51 has been fixed.
        """
        qreg_a = QuantumRegister(2, "qreg_a")
        qreg_b = QuantumRegister(1, "qreg_b")
        creg = ClassicalRegister(2, "creg")
        qiskit_circuit = QuantumCircuit(qreg_a, qreg_b, creg)
        qiskit_circuit.h(qreg_a[0])
        qiskit_circuit.cx(qreg_a[0], qreg_b[0])
        qiskit_circuit.x(qreg_a[1])
        qiskit_circuit.measure(qreg_a[0], creg[1])
        qiskit_circuit.measure(qreg_b[0], creg[0])
        braket_circuit = to_braket(qiskit_circuit)

        expected_braket_circuit = (
            Circuit()  # pylint: disable=no-member
            .h(0)
            .x(1)
            .cnot(0, 2)
            .measure(2)
            .measure(0)
        )
        self.assertEqual(braket_circuit, expected_braket_circuit)

    def test_verbatim(self):
        """Tests that transpilation is skipped for verbatim circuits."""
        qiskit_circuit = QuantumCircuit(2, 1)
        qiskit_circuit.h(0)
        qiskit_circuit.cx(0, 1)
        qiskit_circuit.measure(1, 0)

        assert to_braket(qiskit_circuit, {"x"}, True) == Circuit().add_verbatim_box(
            Circuit().h(0).cnot(0, 1)
        ).measure(1)

    def test_parameter_vector(self):
        """Tests ParameterExpression translation."""
        qiskit_circuit = QuantumCircuit(1)
        v = ParameterVector("v", 2)
        qiskit_circuit.rx(v[0], 0)
        qiskit_circuit.ry(v[1], 0)
        braket_circuit = to_braket(qiskit_circuit)

        expected_braket_circuit = Circuit().rx(0, FreeParameter("v_0")).ry(0, FreeParameter("v_1"))
        assert braket_circuit == expected_braket_circuit

    def test_parameter_expression(self):
        """Tests ParameterExpression translation."""
        qiskit_circuit = QuantumCircuit(1)
        v = ParameterVector("v", 2)
        qiskit_circuit.rx(Parameter("angle_1") + 2 * Parameter("angle_2"), 0)
        qiskit_circuit.ry(v[0] - 2 * v[1], 0)
        braket_circuit = to_braket(qiskit_circuit)

        expected_braket_circuit = (
            Circuit()
            .rx(0, FreeParameter("angle_1") + 2 * FreeParameter("angle_2"))
            .ry(0, FreeParameter("v_0") - 2 * FreeParameter("v_1"))
        )
        assert braket_circuit == expected_braket_circuit

    def test_name_conflict_with_parameter_vector(self):
        """Tests ParameterExpression translation."""
        qiskit_circuit = QuantumCircuit(1)
        v = ParameterVector("v", 1)
        v0 = Parameter("v_0")
        qiskit_circuit.rx(v0, 0)
        qiskit_circuit.ry(v[0] + 1, 0)

        with pytest.raises(ValueError, match="Please rename your parameters."):
            to_braket(qiskit_circuit)

    @patch("qiskit_braket_provider.providers.adapter.transpile")
    def test_invalid_ctrl_state(self, mock_transpile):
        """Tests that control states other than all 1s are rejected."""
        qiskit_circuit = QuantumCircuit(2)
        qiskit_circuit.h(0)
        qiskit_circuit.cx(0, 1, ctrl_state=0)

        mock_transpile.return_value = [qiskit_circuit]
        with pytest.raises(ValueError):
            to_braket(qiskit_circuit)

    def test_get_controlled_gateset(self):
        """Tests that the correct controlled gateset is returned for all maximum qubit counts."""
        full_gateset = {"h", "s", "sdg", "sx", "rx", "ry", "rz", "cx", "cz"}
        restricted_gateset = {"rx", "cx", "sx"}
        max1 = {"ch", "cs", "csdg", "csx", "crx", "cry", "crz", "ccz"}
        max3 = max1.union({"c3sx"})
        unlimited = max3.union({"mcx"})
        assert _get_controlled_gateset(full_gateset, 0) == set()
        assert _get_controlled_gateset(full_gateset, 1) == max1
        assert _get_controlled_gateset(full_gateset, 2) == max1
        assert _get_controlled_gateset(full_gateset, 3) == max3
        assert _get_controlled_gateset(full_gateset, 4) == max3
        assert _get_controlled_gateset(full_gateset) == unlimited
        assert _get_controlled_gateset(restricted_gateset, 3) == {"crx", "csx", "c3sx"}
        assert _get_controlled_gateset(restricted_gateset) == {
            "crx",
            "csx",
            "c3sx",
            "mcx",
        }

    def test_connectivity(self):
        """Tests transpiling with connectivity"""
        qiskit_circuit = QuantumCircuit(3)
        qiskit_circuit.h(0)
        qiskit_circuit.cx(0, 1)
        qiskit_circuit.rxx(0.1, 0, 2)
        connectivity = [[0, 1], [1, 0], [1, 2], [2, 1]]

        braket_circuit = to_braket(
            qiskit_circuit, basis_gates={"h", "cx", "rxx"}, connectivity=connectivity
        )
        braket_circuit_unconnected = to_braket(qiskit_circuit)
        braket_circuit_verbatim = to_braket(
            qiskit_circuit, verbatim=True, connectivity=connectivity
        )

        def gate_matches_connectivity(gate) -> bool:
            return any(
                (gate.target.union(gate.control).issubset(adjacency) for adjacency in connectivity)
            )

        assert all((gate_matches_connectivity(gate) for gate in braket_circuit.instructions))
        assert not all(
            (gate_matches_connectivity(gate) for gate in braket_circuit_unconnected.instructions)
        )
        assert not all(
            (gate_matches_connectivity(gate) for gate in braket_circuit_verbatim.instructions)
        )

    def test_angle_restrictions_rigetti(self):
        """Tests that angle restrictions for native gates are enforced."""
        circuit = QuantumCircuit(1)
        circuit.rx(np.pi / 4, 0)

        restrictions = {"rx": {0: {np.pi, -np.pi, np.pi / 2, -np.pi / 2}}}
        with pytest.raises(ValueError):
            to_braket(circuit, basis_gates={"rx"}, angle_restrictions=restrictions)

    def test_angle_restrictions_rigetti_valid(self):
        """Tests that allowed Rigetti angles pass validation."""
        circuit = QuantumCircuit(1)
        circuit.rx(np.pi / 2, 0)

        restrictions = {"rx": {0: {np.pi, -np.pi, np.pi / 2, -np.pi / 2}}}
        braket_circuit = to_braket(circuit, basis_gates={"rx"}, angle_restrictions=restrictions)
        assert len(braket_circuit.instructions) == 1

    def test_validate_angle_restrictions_extra_index(self):
        """Restrictions on unused parameter indices should be ignored."""
        _validate_angle_restrictions("rx", [0.0], {"rx": {1: {0.0}}})

    def test_native_angle_restrictions_default(self):
        """Unknown device types should return an empty restriction map."""
        properties = GateModelSimulatorDeviceCapabilities.parse_obj(
            {
                "braketSchemaHeader": {
                    "name": "braket.device_schema.simulators.gate_model_simulator_device_capabilities",
                    "version": "1",
                },
                "service": {"executionWindows": [], "shotsRange": [1, 10]},
                "action": {
                    "braket.ir.jaqcd.program": {
                        "actionType": "braket.ir.jaqcd.program",
                        "version": ["1"],
                        "supportedOperations": ["x"],
                    }
                },
                "paradigm": {"qubitCount": 2},
                "deviceParameters": {},
            }
        )
        assert not native_angle_restrictions(properties)

    def test_angle_restrictions_ionq(self):
        """Tests IonQ MS gate angle range enforcement."""
        circuit = QuantumCircuit(2)
        circuit.append(ionq_gates.MSGate(0, 0, 3), [0, 1])

        restrictions = {"ms": {2: (0.0, 0.25)}}
        with pytest.raises(ValueError):
            to_braket(circuit, basis_gates={"ms"}, angle_restrictions=restrictions)

    def test_angle_restrictions_ionq_valid(self):
        """Tests that allowed IonQ MS angles pass validation."""
        circuit = QuantumCircuit(2)
        circuit.append(ionq_gates.MSGate(0, 0, 0.25), [0, 1])

        restrictions = {"ms": {2: (0.0, 0.25)}}
        braket_circuit = to_braket(circuit, basis_gates={"ms"}, angle_restrictions=restrictions)
        assert len(braket_circuit.instructions) == 1

    def test_native_angle_restrictions_ionq(self):
        """Tests that IonQ capabilities return the correct angle restriction map."""
        properties = IonqDeviceCapabilities.parse_obj(
            {
                "braketSchemaHeader": {
                    "name": "braket.device_schema.ionq.ionq_device_capabilities",
                    "version": "1",
                },
                "service": {
                    "braketSchemaHeader": {
                        "name": "braket.device_schema.device_service_properties",
                        "version": "1",
                    },
                    "executionWindows": [],
                    "shotsRange": [1, 10],
                    "deviceCost": {"price": 0.25, "unit": "minute"},
                    "deviceDocumentation": {
                        "imageUrl": "",
                        "summary": "",
                        "externalDocumentationUrl": "",
                    },
                    "deviceLocation": "us-east-1",
                    "updatedAt": "2020-06-16T00:00:00",
                },
                "action": {
                    "braket.ir.jaqcd.program": {
                        "actionType": "braket.ir.jaqcd.program",
                        "version": ["1"],
                        "supportedOperations": ["x"],
                    }
                },
                "paradigm": {
                    "braketSchemaHeader": {
                        "name": "braket.device_schema.gate_model_qpu_paradigm_properties",
                        "version": "1",
                    },
                    "qubitCount": 2,
                    "nativeGateSet": [],
                    "connectivity": {
                        "fullyConnected": False,
                        "connectivityGraph": {"0": ["1"], "1": ["0"]},
                    },
                },
                "deviceParameters": {},
            }
        )

        assert native_angle_restrictions(properties) == {"ms": {2: (0.0, 0.25)}}

    def test_angle_restrictions_skip_parameter_expression(self):
        """Parameters that are expressions should bypass angle validation."""
        theta = Parameter("theta")
        circuit = QuantumCircuit(1)
        circuit.rx(theta, 0)

        restrictions = {"rx": {0: {0.0}}}
        braket_circuit = to_braket(circuit, basis_gates={"rx"}, angle_restrictions=restrictions)
        assert len(braket_circuit.instructions) == 1

    def test_kraus_conversion_with_to_braket(self):
        """test qiskit Kraus operator converts to Braket"""
        op = Kraus(
            [
                np.array([[0.5, 0.5], [0.5, 0.5]]),
                np.array([[0.5, -0.5], [-0.5, 0.5]]),
            ]
        )
        qc = QuantumCircuit(1)
        qc.append(Kraus(op), [0])
        bqc = to_braket(qc)
        assert len(bqc.instructions) == 1

        mat = bqc.instructions[0].operator.to_matrix()
        assert np.allclose(mat, op.data)

    def test_braket_noise_to_qiskit_conversion(self):
        """check Kraus matrix conversion of Braket noises to Qiskit"""
        self.assertEqual(
            set(_BRAKET_SUPPORTED_NOISE_INSTANCES.keys()),
            set(_BRAKET_SUPPORTED_NOISES),
        )

        for noise_channel in _BRAKET_SUPPORTED_NOISE_INSTANCES.values():
            if noise_channel.qubit_count == 1:
                instruct = Instruction(noise_channel, target=[0])
            else:
                instruct = Instruction(noise_channel, target=[0, 1])
            qc = Circuit()
            qc.x(0)
            qc.cnot(0, 1)
            qc.add_instruction(instruct)

            qqc = to_qiskit(qc)
            assert len(qqc.data) == 6

            if noise_channel.qubit_count == 1:
                assert np.all(
                    np.isclose(
                        noise_channel.to_matrix(),
                        np.array(qqc.data[2].operation.params),
                    )
                )
            elif noise_channel.qubit_count == 2:
                braket_kraus = [
                    np.reshape(
                        np.transpose(
                            np.reshape(k, [2] * 4),
                            [1, 0, 3, 2],
                        ),
                        (4, 4),
                    )
                    for k in noise_channel.to_matrix()
                ]
                assert np.all(
                    np.isclose(np.array(braket_kraus), np.array(qqc.data[2].operation.params))
                )

    def test_all_braket_noises_converted_simulated(self):
        """check all supported noises and test outcome distributions via braket_dm"""
        qc = Circuit()
        qc.h(0)
        qc.h(1)
        qc.cnot(0, 1)
        for noise_channel in _BRAKET_SUPPORTED_NOISE_INSTANCES.values():
            if noise_channel.qubit_count == 1:
                instruct = Instruction(noise_channel, target=[0])
            else:
                instruct = Instruction(noise_channel, target=[0, 1])
            qc.add_instruction(instruct)
        qc.density_matrix([0, 1])
        qqc = to_qiskit(qc)
        assert len(qqc.data) == 16

        bqc = to_braket(qqc)

        ## removing measurement moments to append density_matrix result
        bqc.moments._moments.popitem(last=True)
        bqc.moments._moments.popitem(last=True)
        bqc._measure_targets = []
        bqc.density_matrix([0, 1])

        res_orig = LocalSimulator("braket_dm").run(qc, shots=0).result().values[0]
        res_conv = LocalSimulator("braket_dm").run(bqc, shots=0).result().values[0]

        assert len(bqc.instructions) == len(qc.instructions)
        assert np.all(np.isclose(res_orig, res_conv))

    def test_kraus_braket_bit_ordering(self):
        """check qiskit <-> braket conversions respect proper bit-ordering"""
        mat = np.array([[1, 0, 0, 0], [0, 1, 0, 0], [0, 0, 0, 1], [0, 0, 1, 0]])
        qc = QuantumCircuit(2)
        qc.x(0)
        qc.h(1)
        qc.cx(1, 0)
        qc.append(Kraus([mat]), [0, 1])
        qc.h(1)
        qc.x(1)
        bqc = to_braket(qc)
        res = LocalSimulator("braket_dm").run(bqc, shots=1000).result().measurement_counts
        assert res["11"] == 1000

        mat0 = np.array([[0, 0, 0, 0], [1, 0, 0, 0], [0, 0, 0, 0], [0, 0, 0, 0]])
        mat1 = np.array([[0, 0, 0, 0], [0, 1, 0, 0], [0, 0, 0, 0], [0, 0, 0, 0]])
        mat2 = np.array([[0, 0, 0, 0], [0, 0, 1, 0], [0, 0, 0, 0], [0, 0, 0, 0]])
        mat3 = np.array([[0, 0, 0, 0], [0, 0, 0, 1], [0, 0, 0, 0], [0, 0, 0, 0]])

        # in standard notation, this acts on all states and returns |q0q1> = |01>
        # however, qiskit interprets this in reverse order, returning |10>, i.e.
        qc = QuantumCircuit(2)
        qc.h(0)
        qc.h(1)
        qc.append(Kraus([mat0, mat1, mat2, mat3]), [0, 1])

        bqc = to_braket(qc)
        res = LocalSimulator("braket_dm").run(bqc, shots=1000).result().measurement_counts
        assert res["10"] == 1000

        # if we however go from braket -> qiskit -> braket, we expect it to match however
        qc = Circuit()
        qc.h(0).h(0).kraus([0, 1], [mat0, mat1, mat2, mat3])
        qqc = to_braket(to_qiskit(qc))
        res = LocalSimulator("braket_dm").run(qqc, shots=1000).result().measurement_counts
        assert res["01"] == 1000

<<<<<<< HEAD
    def test_noncontiguous_qubit_device_compatibility(self):
        """Tests that devices with non-contiguous qubit numbering work correctly."""
        # This test verifies that the qubit mapping functionality works by testing
        # conversion with a mock device that has non-contiguous qubits
        
        # Create a simple circuit that should work regardless of qubit mapping
        qiskit_circuit = QuantumCircuit(2)
        qiskit_circuit.h(0)
        qiskit_circuit.cx(0, 1)
        
        # Test that the circuit converts correctly - this indirectly tests
        # that any qubit mapping logic doesn't break basic functionality
        braket_circuit = to_braket(qiskit_circuit)
        
        expected_braket_circuit = Circuit().h(0).cnot(0, 1)
        self.assertEqual(braket_circuit, expected_braket_circuit)
        
        # Test round-trip conversion to ensure consistency
        # Remove measurements before unitary check
        braket_no_measure = Circuit()
        for instruction in braket_circuit.instructions:
            if instruction.operator.name != "measure":
                braket_no_measure.add_instruction(instruction)
        
        qiskit_back = to_qiskit(braket_no_measure)
        # Remove measurements from qiskit circuit for unitary comparison
        qiskit_no_measure = QuantumCircuit(qiskit_back.num_qubits)
        for instruction in qiskit_back.data:
            if instruction.operation.name != "measure":
                qiskit_no_measure.append(instruction)
        
        self.assertTrue(check_to_braket_unitary_correct(qiskit_no_measure))

    def test_roundtrip_openqasm_subroutine(self):
=======
    def test_roundtrip_openqasm_program(self):
>>>>>>> 8e55d52c
        qasm_string = """
        const int[8] n = 4;
        input bit[n] x;
        
        qubit q;
        
        def parity(bit[n] cin) -> bit {
            bit c = false;
            for int[8] i in [0: n - 1] {
                c ^= cin[i];
            }
            return c;
        }
        
        if (parity(x)) {
            x q;
        } else {
            i q;
        }
        """
        qasm_program = Program(source=qasm_string, inputs={"x": "1011"})
        self.assertTrue(check_to_braket_openqasm_unitary_correct(qasm_program))

    def test_roundtrip_openqasm_str(self):
        qasm_string = """
        qubit[3] q;
        
        gate majority a, b, c {
            // set c to the majority of {a, b, c}
            ctrl @ x c, b;
            ctrl @ x c, a;
            ctrl(2) @ x a, b, c;
        }
        
        pow(0.5) @ x q[0:1];     // sqrt x
        inv @ v q[1];          // inv of (sqrt x)
        // this should flip q[2] to 1
        majority q[0], q[1], q[2];
        """
        self.assertTrue(check_to_braket_openqasm_unitary_correct(qasm_string))

    def test_conditional_gate_with_condition_attribute(self):
        """Tests that operations with condition attribute raise NotImplementedError."""
        qc = QuantumCircuit(2, 2)
        qc.h(0)
        qc.measure(0, 0)

        x_instr = QiskitInstruction("x", 1, 0, [])
        x_instr.condition = (0, 1)
        qc.append(x_instr, [1])

        with pytest.raises(
            NotImplementedError,
            match="Conditional operations are not supported.*Only MeasureFF and CCPRx",
        ):
            to_braket(qc)

    def test_conditional_gate_with_if_test(self):
        """Tests that if_test conditional operations raise NotImplementedError."""
        qr = QuantumRegister(2, "q")
        cr = ClassicalRegister(2, "c")
        qc = QuantumCircuit(qr, cr)
        qc.h(0)
        qc.h(1)
        qc.measure(qr, cr)

        with qc.if_test((cr, 3)):
            qc.x(0)

        with pytest.raises(
            NotImplementedError,
            match="Conditional operations are not supported.*Only MeasureFF and CCPRx",
        ):
            to_braket(qc, verbatim=True)

    def test_conditional_gate_with_while_loop(self):
        """Tests that while_loop conditional operations raise NotImplementedError."""
        qr = QuantumRegister(2, "q")
        cr = ClassicalRegister(2, "c")
        qc = QuantumCircuit(qr, cr)
        qc.h(0)
        qc.measure(0, 0)

        with qc.while_loop((cr, 1)):
            qc.x(0)
            qc.measure(0, 0)

        with pytest.raises(
            NotImplementedError,
            match="Conditional operations are not supported.*Only MeasureFF and CCPRx",
        ):
            to_braket(qc, verbatim=True)

    def test_ccprx_and_measureff_gates_allowed(self):
        """Tests that CCPRx and MeasureFF gates are allowed and don't raise conditional error."""
        with EnableExperimentalCapability():
            qc = QuantumCircuit(1, 1)
            qc.r(np.pi, 0, 0)
            qc.append(MeasureFF(feedback_key=0), qargs=[0])
            qc.append(CCPRx(np.pi, 0, feedback_key=0), qargs=[0])

            braket_circuit = to_braket(qc, verbatim=True)
            self.assertGreater(len(braket_circuit.instructions), 0)


class TestFromBraket(TestCase):
    """Test Braket circuit conversion."""

    def test_type_error_on_bad_input(self):
        """Test raising TypeError if adapter does not receive a Braket Circuit."""
        circuit = Mock()

        message = f"Expected a Circuit, got {type(circuit)} instead."
        with pytest.raises(TypeError, match=message):
            to_qiskit(circuit)

    def test_all_standard_gates(self):
        """
        Tests Braket to Qiskit conversion with standard gates.
        """

        gate_set = {
            attr
            for attr in dir(Gate)
            if attr[0].isupper() and attr.lower() in _BRAKET_GATE_NAME_TO_QISKIT_GATE
        }
        gate_set -= {"Unitary"}

        # pytest.mark.parametrize is incompatible with TestCase
        param_sets = [
            [0.1, 0.2, 0.3],
            [
                FreeParameter("angle_1"),
                FreeParameter("angle_2"),
                FreeParameter("angle_3"),
            ],
        ]

        for gate_name in gate_set:
            for params_braket in param_sets:
                gate = getattr(Gate, gate_name)
                if issubclass(gate, AngledGate):
                    op = gate(params_braket[0])
                elif issubclass(gate, DoubleAngledGate):
                    op = gate(params_braket[0], params_braket[1])
                elif issubclass(gate, TripleAngledGate):
                    op = gate(*params_braket)
                else:
                    op = gate()
                target = range(op.qubit_count)
                instr = Instruction(op, target)

                braket_circuit = Circuit().add_instruction(instr)
                qiskit_circuit = to_qiskit(braket_circuit)
                param_uuids = {param.name: param.uuid for param in qiskit_circuit.parameters}
                params_qiskit = [
                    (
                        Parameter(param.name, uuid=param_uuids.get(param.name))
                        if isinstance(param, FreeParameter)
                        else param
                    )
                    for param in params_braket
                ]

                expected_qiskit_circuit = QuantumCircuit(op.qubit_count)
                qiskit_gate = _BRAKET_GATE_NAME_TO_QISKIT_GATE.get(gate_name.lower())
                expected_qiskit_circuit.append(qiskit_gate, target)
                expected_qiskit_circuit.measure_all()
                expected_qiskit_circuit = expected_qiskit_circuit.assign_parameters(
                    dict(
                        zip(
                            # Need to use qiskit_gate.parameters because
                            # qiskit_circuit.parameters is sorted alphabetically
                            [list(expr.parameters)[0] for expr in qiskit_gate.params],
                            params_qiskit[: len(qiskit_gate.params)],
                        )
                    )
                )
                self.assertEqual(qiskit_circuit, expected_qiskit_circuit)

    def test_parametric_gates(self):
        """
        Tests braket to qiskit conversion with free parameters.
        """
        braket_circuit = Circuit().rx(0, FreeParameter("alpha"))
        qiskit_circuit = to_qiskit(braket_circuit)

        uuid = qiskit_circuit.parameters[0].uuid

        expected_qiskit_circuit = QuantumCircuit(1)
        expected_qiskit_circuit.rx(Parameter("alpha", uuid=uuid), 0)

        expected_qiskit_circuit.measure_all()
        self.assertEqual(qiskit_circuit, expected_qiskit_circuit)

    def test_parametric_pow_gate(self):
        """
        Test braket to qiskit with powers of parameters
        """
        braket_circuit = Circuit().rx(0, FreeParameter("alpha") ** 2)
        qiskit_circuit = to_qiskit(braket_circuit)

        uuid = qiskit_circuit.parameters[0].uuid

        expected_qiskit_circuit = QuantumCircuit(1)
        expected_qiskit_circuit.rx(Parameter("alpha", uuid=uuid) ** 2, 0)

        expected_qiskit_circuit.measure_all()
        self.assertEqual(qiskit_circuit, expected_qiskit_circuit)

    def test_unsupported_parameter_division(self):
        braket_circuit = Circuit().rx(0, 1j * FreeParameter("alpha"))
        with pytest.raises(
            TypeError,
            match="unrecognized parameter type in conversion: <class 'sympy.core.numbers.ImaginaryUnit'>",
        ):
            to_qiskit(braket_circuit)

    def test_unitary(self):
        """
        Tests braket to qiskit conversion with UnitaryGate.
        """
        braket_circuit = Circuit().h(0).unitary([0, 1], Gate.CNot().to_matrix())
        qiskit_circuit = to_qiskit(braket_circuit)

        expected_qiskit_circuit = QuantumCircuit(2)
        expected_qiskit_circuit.h(0)
        expected_qiskit_circuit.unitary(qiskit_gates.CXGate().to_matrix(), [0, 1])
        expected_qiskit_circuit.measure_all()

        self.assertEqual(qiskit_circuit, expected_qiskit_circuit)

    def test_control_modifier(self):
        """
        Tests braket to qiskit conversion with controlled gates.
        """
        braket_circuit = Circuit().x(1, control=[0])
        qiskit_circuit = to_qiskit(braket_circuit)

        expected_qiskit_circuit = QuantumCircuit(2)
        cx = qiskit_gates.XGate().control(1)
        expected_qiskit_circuit.append(cx, [0, 1])

        expected_qiskit_circuit.measure_all()
        self.assertEqual(qiskit_circuit, expected_qiskit_circuit)

    def test_unused_middle_qubit(self):
        """
        Tests braket to qiskit conversion with non-continuous qubit registers.
        """
        braket_circuit = Circuit().x(3, control=[0, 2], control_state="10")
        qiskit_circuit = to_qiskit(braket_circuit)

        expected_qiskit_circuit = QuantumCircuit(3)
        cx = qiskit_gates.XGate().control(2, ctrl_state="01")
        expected_qiskit_circuit.append(cx, [0, 1, 2])
        expected_qiskit_circuit.measure_all()

        self.assertEqual(qiskit_circuit, expected_qiskit_circuit)

    def test_control_modifier_with_control_state(self):
        """
        Tests braket to qiskit conversion with controlled gates and control state.
        """
        braket_circuit = Circuit().x(3, control=[0, 1, 2], control_state="100")
        qiskit_circuit = to_qiskit(braket_circuit)

        expected_qiskit_circuit = QuantumCircuit(4)
        cx = qiskit_gates.XGate().control(3, ctrl_state="001")
        expected_qiskit_circuit.append(cx, [0, 1, 2, 3])
        expected_qiskit_circuit.measure_all()

        self.assertEqual(qiskit_circuit, expected_qiskit_circuit)

    def test_power(self):
        """
        Tests braket to qiskit conversion with gate exponentiation.
        """
        braket_circuit = Circuit().x(0, power=0.5)
        qiskit_circuit = to_qiskit(braket_circuit)

        expected_qiskit_circuit = QuantumCircuit(1)
        sx = qiskit_gates.XGate().power(0.5)
        expected_qiskit_circuit.append(sx, [0])
        expected_qiskit_circuit.measure_all()

        self.assertEqual(qiskit_circuit, expected_qiskit_circuit)

    def test_unsupported_braket_gate(self):
        """Tests if TypeError is raised for unsupported Braket gate."""

        gate = getattr(Gate, "CNot")
        op = gate()
        instr = Instruction(op, range(2))
        circuit = Circuit().add_instruction(instr)

        with self.assertRaises(TypeError):
            with patch.dict(
                "qiskit_braket_provider.providers.adapter._BRAKET_GATE_NAME_TO_QISKIT_GATE",
                {"cnot": None},
            ):
                to_qiskit(circuit)

    def test_measure_subset(self):
        """Tests the measure instruction conversion from braket to qiskit"""
        braket_circuit = Circuit().h(0).cnot(0, 1).measure(0)
        qiskit_circuit = to_qiskit(braket_circuit)

        expected_qiskit_circuit = QuantumCircuit(2, 1)
        expected_qiskit_circuit.h(0)
        expected_qiskit_circuit.cx(0, 1)
        expected_qiskit_circuit.measure(0, 0)

        self.assertEqual(qiskit_circuit, expected_qiskit_circuit)

    def test_measure_multiple_indices(self):
        """
        Tests the measure instruction conversion with multiple
        indices in the braket measure target.
        """
        braket_circuit = Circuit().h(0).cnot(0, 1).cnot(1, 2).measure([0, 1, 2])
        qiskit_circuit = to_qiskit(braket_circuit)

        expected_qiskit_circuit = QuantumCircuit(3, 3)
        expected_qiskit_circuit.h(0)
        expected_qiskit_circuit.cx(0, 1)
        expected_qiskit_circuit.cx(1, 2)
        expected_qiskit_circuit.measure(0, 0)
        expected_qiskit_circuit.measure(1, 1)
        expected_qiskit_circuit.measure(2, 2)

        self.assertEqual(qiskit_circuit, expected_qiskit_circuit)

    def test_measure_different_indices(self):
        """
        Tests the measure instruction conversion from with
        the ordering of the targets unsorted.
        """
        braket_circuit = Circuit().h(0).cnot(0, 1).measure([1, 0])
        qiskit_circuit = to_qiskit(braket_circuit)

        expected_qiskit_circuit = QuantumCircuit(2, 2)
        expected_qiskit_circuit.h(0)
        expected_qiskit_circuit.cx(0, 1)
        expected_qiskit_circuit.measure(1, 0)
        expected_qiskit_circuit.measure(0, 1)

        self.assertEqual(qiskit_circuit, expected_qiskit_circuit)


class TestThereAndBackAgain(TestCase):
    """testing whether or not to_braket and to_qiskit work together"""

    def test_all_standard_gates(self):
        """
        Tests whether or not we can loop
        """

        gate_set = {
            attr
            for attr in dir(Gate)
            if attr[0].isupper() and attr.lower() in _BRAKET_GATE_NAME_TO_QISKIT_GATE
        }

        gate_set -= {"Unitary"}

        # pytest.mark.parametrize is incompatible with TestCase
        param_sets = [
            [0.1, 0.2, 0.3],
            [
                FreeParameter("alpha"),
                FreeParameter("beta"),
                FreeParameter("gamma"),
            ],
            [
                FreeParameter("alpha") + FreeParameter("delta"),
                FreeParameter("beta") + FreeParameter("epsilon"),
                FreeParameter("gamma") ** 2,
            ],
        ]
        for gate_name in gate_set:
            for params_braket in param_sets:
                gate = getattr(Gate, gate_name)
                if issubclass(gate, AngledGate):
                    op = gate(params_braket[0])
                elif issubclass(gate, DoubleAngledGate):
                    op = gate(params_braket[0], params_braket[1])
                elif issubclass(gate, TripleAngledGate):
                    op = gate(*params_braket)
                else:
                    op = gate()
                target = range(op.qubit_count)
                instr = Instruction(op, target)

                braket_circuit = Circuit().add_instruction(instr)
                qiskit_circuit = to_qiskit(braket_circuit, add_measurements=False)

                # deep copy is necessary to avoid parameter table inconsistency in the MS gate
                qiskit_back_circuit = to_qiskit(
                    to_braket(qiskit_circuit.copy()), add_measurements=False
                )

                num_para = len(qiskit_circuit.parameters)
                values = [0.5, 0.4, 0.8, 0.1, 0.2, 0.3]

                qiskit_circuit = qiskit_circuit.assign_parameters(values[:num_para], inplace=False)
                qiskit_back_circuit = qiskit_back_circuit.assign_parameters(values[:num_para])
                assert np.allclose(
                    Operator(qiskit_circuit).data, Operator(qiskit_back_circuit).data
                )

    def test_simple_travels(self):
        qc = QuantumCircuit(1, 1)
        qc.rz(0.1, 0)
        circ = Circuit().rz(0, 0.1)

        stayed_home = to_qiskit(to_braket(qc), add_measurements=False)  # passes
        lonely_mountain_and_back = to_qiskit(
            to_braket(to_qiskit(circ, add_measurements=False)), add_measurements=False
        )  # fails
        assert np.allclose(Operator(stayed_home).data, Operator(lonely_mountain_and_back).data)<|MERGE_RESOLUTION|>--- conflicted
+++ resolved
@@ -853,7 +853,6 @@
         res = LocalSimulator("braket_dm").run(qqc, shots=1000).result().measurement_counts
         assert res["01"] == 1000
 
-<<<<<<< HEAD
     def test_noncontiguous_qubit_device_compatibility(self):
         """Tests that devices with non-contiguous qubit numbering work correctly."""
         # This test verifies that the qubit mapping functionality works by testing
@@ -887,10 +886,7 @@
         
         self.assertTrue(check_to_braket_unitary_correct(qiskit_no_measure))
 
-    def test_roundtrip_openqasm_subroutine(self):
-=======
     def test_roundtrip_openqasm_program(self):
->>>>>>> 8e55d52c
         qasm_string = """
         const int[8] n = 4;
         input bit[n] x;
