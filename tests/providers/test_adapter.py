--- conflicted
+++ resolved
@@ -915,14 +915,6 @@
         expected_qiskit_circuit.measure_all()
         self.assertEqual(qiskit_circuit, expected_qiskit_circuit)
 
-<<<<<<< HEAD
-    def test_no_conversion_of_pow(self):
-        braket_circuit = Circuit().rx(0, FreeParameter("alpha")**2)
-        with pytest.raises(TypeError):
-            to_qiskit(braket_circuit)
-
-
-=======
     def test_unitary(self):
         """
         Tests braket to qiskit conversion with UnitaryGate.
@@ -936,7 +928,6 @@
         expected_qiskit_circuit.measure_all()
 
         self.assertEqual(qiskit_circuit, expected_qiskit_circuit)
->>>>>>> 08f73770
 
     def test_control_modifier(self):
         """
