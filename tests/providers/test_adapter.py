"""Tests for Qiskit to Braket adapter."""
from unittest import TestCase
from unittest.mock import Mock, patch

from braket.circuits import Circuit, FreeParameter, Gate, Instruction, observables
from braket.circuits.angled_gate import AngledGate, TripleAngledGate
from braket.devices import LocalSimulator

import numpy as np
import pytest

from qiskit import (
    QuantumCircuit,
    QuantumRegister,
    ClassicalRegister,
    transpile,
)
from qiskit.circuit import Parameter
from qiskit.circuit.library import PauliEvolutionGate
from qiskit.providers.basicaer import BasicAer
from qiskit.quantum_info import SparsePauliOp

from qiskit.circuit.library import standard_gates as qiskit_gates

from qiskit_ionq import ionq_gates

from qiskit_braket_provider.providers.adapter import (
    to_qiskit,
    to_braket,
    convert_qiskit_to_braket_circuit,
    convert_qiskit_to_braket_circuits,
    _GATE_NAME_TO_BRAKET_GATE,
    _GATE_NAME_TO_QISKIT_GATE,
    _get_controlled_gateset,
)
from qiskit_braket_provider.providers.braket_backend import BraketLocalBackend

from tests.providers.test_braket_backend import combine_dicts

_EPS = 1e-10  # global variable used to chop very small numbers to zero

standard_gates = [
    qiskit_gates.IGate(),
    qiskit_gates.SXGate(),
    qiskit_gates.XGate(),
    qiskit_gates.CXGate(),
    qiskit_gates.RZGate(Parameter("λ")),
    qiskit_gates.RGate(Parameter("ϴ"), Parameter("φ")),
    qiskit_gates.C3SXGate(),
    qiskit_gates.CCXGate(),
    qiskit_gates.DCXGate(),
    qiskit_gates.CHGate(),
    qiskit_gates.CPhaseGate(Parameter("ϴ")),
    qiskit_gates.CRXGate(Parameter("ϴ")),
    qiskit_gates.CRYGate(Parameter("ϴ")),
    qiskit_gates.CRZGate(Parameter("ϴ")),
    qiskit_gates.CSwapGate(),
    qiskit_gates.CSXGate(),
    qiskit_gates.CUGate(Parameter("ϴ"), Parameter("φ"), Parameter("λ"), Parameter("γ")),
    qiskit_gates.CU1Gate(Parameter("λ")),
    qiskit_gates.CU3Gate(Parameter("ϴ"), Parameter("φ"), Parameter("λ")),
    qiskit_gates.CYGate(),
    qiskit_gates.CZGate(),
    qiskit_gates.CCZGate(),
    qiskit_gates.HGate(),
    qiskit_gates.PhaseGate(Parameter("ϴ")),
    qiskit_gates.RCCXGate(),
    qiskit_gates.RC3XGate(),
    qiskit_gates.RXGate(Parameter("ϴ")),
    qiskit_gates.RXXGate(Parameter("ϴ")),
    qiskit_gates.RYGate(Parameter("ϴ")),
    qiskit_gates.RYYGate(Parameter("ϴ")),
    qiskit_gates.RZZGate(Parameter("ϴ")),
    qiskit_gates.RZXGate(Parameter("ϴ")),
    qiskit_gates.XXMinusYYGate(Parameter("ϴ"), Parameter("φ")),
    qiskit_gates.XXPlusYYGate(Parameter("ϴ"), Parameter("φ")),
    qiskit_gates.ECRGate(),
    qiskit_gates.SGate(),
    qiskit_gates.SdgGate(),
    qiskit_gates.CSGate(),
    qiskit_gates.CSdgGate(),
    qiskit_gates.SwapGate(),
    qiskit_gates.iSwapGate(),
    qiskit_gates.SXdgGate(),
    qiskit_gates.TGate(),
    qiskit_gates.TdgGate(),
    qiskit_gates.UGate(Parameter("ϴ"), Parameter("φ"), Parameter("λ")),
    qiskit_gates.U1Gate(Parameter("λ")),
    qiskit_gates.U2Gate(Parameter("φ"), Parameter("λ")),
    qiskit_gates.U3Gate(Parameter("ϴ"), Parameter("φ"), Parameter("λ")),
    qiskit_gates.YGate(),
    qiskit_gates.ZGate(),
]


qiskit_ionq_gates = [
    ionq_gates.GPIGate(Parameter("φ")),
    ionq_gates.GPI2Gate(Parameter("φ")),
    ionq_gates.MSGate(Parameter("φ0"), Parameter("φ1"), Parameter("ϴ")),
    ionq_gates.ZZGate(Parameter("ϴ")),
]


class TestAdapter(TestCase):
    """Tests adapter."""

    def test_state_preparation_01(self):
        """Tests state_preparation handling of Adapter"""
        input_state_vector = np.array([np.sqrt(3) / 2, np.sqrt(2) * complex(1, 1) / 4])

        qiskit_circuit = QuantumCircuit(1)
        qiskit_circuit.prepare_state(input_state_vector, 0)

        braket_circuit = to_braket(qiskit_circuit)
        braket_circuit.state_vector()  # pylint: disable=no-member
        result = LocalSimulator().run(braket_circuit)
        output_state_vector = np.array(result.result().values[0])

        self.assertTrue(
            (np.linalg.norm(input_state_vector - output_state_vector)) < _EPS
        )

    def test_state_preparation_00(self):
        """Tests state_preparation handling of Adapter"""
        input_state_vector = np.array([1 / np.sqrt(2), -1 / np.sqrt(2)])

        qiskit_circuit = QuantumCircuit(1)
        qiskit_circuit.prepare_state(input_state_vector, 0)

        braket_circuit = to_braket(qiskit_circuit)
        braket_circuit.state_vector()  # pylint: disable=no-member
        result = LocalSimulator().run(braket_circuit)
        output_state_vector = np.array(result.result().values[0])

        self.assertTrue(
            (np.linalg.norm(input_state_vector - output_state_vector)) < _EPS
        )

    def test_convert_parametric_qiskit_to_braket_circuit_warning(self):
        """Tests that a warning is raised when converting a parametric circuit to a Braket circuit."""
        qiskit_circuit = QuantumCircuit(1)
        qiskit_circuit.h(0)

        with self.assertWarns(DeprecationWarning):
            convert_qiskit_to_braket_circuit(qiskit_circuit)

        with self.assertWarns(DeprecationWarning):
            list(convert_qiskit_to_braket_circuits([qiskit_circuit]))

    def test_u_gate(self):
        """Tests adapter conversion of u gate"""
        qiskit_circuit = QuantumCircuit(1)
        backend = BasicAer.get_backend("statevector_simulator")
        device = LocalSimulator()
        qiskit_circuit.u(np.pi / 2, np.pi / 3, np.pi / 4, 0)

        job = backend.run(qiskit_circuit)

        braket_circuit = to_braket(qiskit_circuit)
        braket_circuit.state_vector()  # pylint: disable=no-member

        braket_output = device.run(braket_circuit).result().values[0]
        qiskit_output = np.array(job.result().get_statevector(qiskit_circuit))

        self.assertTrue(np.linalg.norm(braket_output - qiskit_output) < _EPS)

    def test_standard_gate_decomp(self):
        """Tests adapter decomposition of all standard gates to forms that can be translated"""
        aer_backend = BasicAer.get_backend("statevector_simulator")
        backend = BraketLocalBackend()

        for standard_gate in standard_gates:
            qiskit_circuit = QuantumCircuit(standard_gate.num_qubits)
            qiskit_circuit.append(standard_gate, range(standard_gate.num_qubits))

            parameters = standard_gate.params
            if parameters:
                parameter_values = [
                    (137 / 61) * np.pi / i for i in range(1, len(parameters) + 1)
                ]
                parameter_bindings = dict(zip(parameters, parameter_values))
                qiskit_circuit = qiskit_circuit.assign_parameters(parameter_bindings)

            with self.subTest(f"Circuit with {standard_gate.name} gate."):
                braket_job = backend.run(qiskit_circuit, shots=1000)
                braket_result = braket_job.result().get_counts()

                transpiled_circuit = transpile(qiskit_circuit, backend=aer_backend)
                qiskit_job = aer_backend.run(transpiled_circuit, shots=1000)
                qiskit_result = qiskit_job.result().get_counts()

                combined_results = combine_dicts(
                    {k: float(v) / 1000.0 for k, v in braket_result.items()},
                    qiskit_result,
                )

                for key, values in combined_results.items():
                    percent_diff = abs(
                        ((float(values[0]) - values[1]) / values[0]) * 100
                    )
                    abs_diff = abs(values[0] - values[1])
                    self.assertTrue(
                        percent_diff < 10 or abs_diff < 0.05,
                        f"Key {key} with percent difference {percent_diff} "
                        f"and absolute difference {abs_diff}. Original values {values}",
                    )

    def test_ionq_gates(self):
        """Tests adapter decomposition of all standard gates to forms that can be translated"""
        aer_backend = BasicAer.get_backend("statevector_simulator")
        backend = BraketLocalBackend()

        for gate in qiskit_ionq_gates:
            qiskit_circuit = QuantumCircuit(gate.num_qubits)
            qiskit_circuit.append(gate, range(gate.num_qubits))

            parameters = gate.params
            parameter_values = [
                (137 / 61) * np.pi / i for i in range(1, len(parameters) + 1)
            ]
            parameter_bindings = dict(zip(parameters, parameter_values))
            qiskit_circuit = qiskit_circuit.assign_parameters(parameter_bindings)

            circuit_from_gate_unitary = QuantumCircuit(gate.num_qubits)
            gate_unitary = gate.__class__(*parameter_values)
            circuit_from_gate_unitary.unitary(gate_unitary, range(gate.num_qubits))

            with self.subTest(f"Circuit with {gate.name} gate."):
                braket_job = backend.run(qiskit_circuit, shots=1000, verbatim=True)
                braket_result = braket_job.result().get_counts()

                qiskit_job = aer_backend.run(circuit_from_gate_unitary, shots=1000)
                qiskit_result = qiskit_job.result().get_counts()

                combined_results = combine_dicts(
                    {k: float(v) / 1000.0 for k, v in braket_result.items()},
                    qiskit_result,
                )

                for key, values in combined_results.items():
                    percent_diff = abs(
                        ((float(values[0]) - values[1]) / values[0]) * 100
                    )
                    abs_diff = abs(values[0] - values[1])
                    self.assertTrue(
                        percent_diff < 10 or abs_diff < 0.05,
                        f"Key {key} with percent difference {percent_diff} "
                        f"and absolute difference {abs_diff}. Original values {values}",
                    )

    def test_global_phase(self):
        """Tests conversion when transpiler generates a global phase"""
        qiskit_circuit = QuantumCircuit(1, global_phase=np.pi / 2)
        qiskit_circuit.h(0)

        braket_circuit = to_braket(qiskit_circuit)

        expected_braket_circuit = Circuit().h(0).gphase(np.pi / 2)

        self.assertEqual(braket_circuit.global_phase, qiskit_circuit.global_phase)
        self.assertEqual(braket_circuit, expected_braket_circuit)

    def test_exponential_gate_decomp(self):
        """Tests adapter translation of exponential gates"""
        aer_backend = BasicAer.get_backend("statevector_simulator")
        backend = BraketLocalBackend()
        qiskit_circuit = QuantumCircuit(2)

        operator = SparsePauliOp(
            ["ZZ", "XI"],
            coeffs=[
                1,
                -0.1,
            ],
        )
        evo = PauliEvolutionGate(operator, time=2)

        qiskit_circuit.append(evo, range(2))

        braket_job = backend.run(qiskit_circuit, shots=1000)
        braket_result = braket_job.result().get_counts()

        transpiled_circuit = transpile(qiskit_circuit, backend=aer_backend)
        qiskit_job = aer_backend.run(transpiled_circuit, shots=1000)
        qiskit_result = qiskit_job.result().get_counts()

        combined_results = combine_dicts(
            {k: float(v) / 1000.0 for k, v in braket_result.items()}, qiskit_result
        )

        for key, values in combined_results.items():
            percent_diff = abs(((float(values[0]) - values[1]) / values[0]) * 100)
            abs_diff = abs(values[0] - values[1])
            self.assertTrue(
                percent_diff < 10 or abs_diff < 0.05,
                f"Key {key} with percent difference {percent_diff} "
                f"and absolute difference {abs_diff}. Original values {values}",
            )

    def test_mappers(self):
        """Tests mappers."""
        qiskit_to_braket_gate_names = {
            "p": "phaseshift",
            "cx": "cnot",
            "tdg": "ti",
            "sdg": "si",
            "sx": "v",
            "sxdg": "vi",
            "rzz": "zz",
            "id": "i",
            "ccx": "ccnot",
            "cp": "cphaseshift",
            "rxx": "xx",
            "ryy": "yy",
            "zz": "zz",
        }

        qiskit_to_braket_gate_names |= {
            g: g
            for g in [
                "u",
                "u1",
                "u2",
                "u3",
                "x",
                "y",
                "z",
                "t",
                "s",
                "swap",
                "iswap",
                "rx",
                "ry",
                "rz",
                "h",
                "cy",
                "cz",
                "cswap",
                "ecr",
                "gpi",
                "gpi2",
                "ms",
            ]
        }

        self.assertEqual(
<<<<<<< HEAD
            list(sorted(qiskit_to_braket_gate_names.keys())),
            list(sorted(_GATE_NAME_TO_BRAKET_GATE.keys())),
        )

        self.assertEqual(
            list(sorted(qiskit_to_braket_gate_names.values())),
            list(sorted(_GATE_NAME_TO_QISKIT_GATE.keys())),
=======
            set(qiskit_to_braket_gate_names.keys()),
            set(GATE_NAME_TO_BRAKET_GATE.keys()),
        )

        self.assertEqual(
            set(qiskit_to_braket_gate_names.values()),
            set(GATE_NAME_TO_QISKIT_GATE.keys()),
>>>>>>> b129cfd8
        )

    def test_type_error_on_bad_input(self):
        """Test raising TypeError if adapter does not receive a Qiskit QuantumCircuit."""
        circuit = Mock()

        message = f"Expected a QuantumCircuit, got {type(circuit)} instead."
        with pytest.raises(TypeError, match=message):
            to_braket(circuit)

    def test_convert_parametric_qiskit_to_braket_circuit(self):
        """Tests to_braket works with parametric circuits."""

        theta = Parameter("θ")
        phi = Parameter("φ")
        lam = Parameter("λ")
        qiskit_circuit = QuantumCircuit(1, 1)
        qiskit_circuit.rz(theta, 0)
        qiskit_circuit.u(theta, phi, lam, 0)
        qiskit_circuit.u(theta, phi, np.pi, 0)
        braket_circuit = to_braket(qiskit_circuit)

        expected_braket_circuit = (
            Circuit()  # pylint: disable=no-member
            .rz(0, FreeParameter("θ"))
            .phaseshift(0, FreeParameter("λ"))
            .ry(0, FreeParameter("θ"))
            .phaseshift(0, FreeParameter("φ"))
            .phaseshift(0, np.pi)
            .ry(0, FreeParameter("θ"))
            .phaseshift(0, FreeParameter("φ"))
        )

        self.assertEqual(braket_circuit, expected_braket_circuit)

    def test_barrier(self):
        """Tests conversion with barrier."""
        qiskit_circuit = QuantumCircuit(2)
        qiskit_circuit.x(0)
        qiskit_circuit.barrier()
        qiskit_circuit.x(1)

        with pytest.warns(UserWarning, match="contains barrier instructions"):
            braket_circuit = to_braket(qiskit_circuit)

        expected_braket_circuit = Circuit().x(0).x(1)

        self.assertEqual(braket_circuit, expected_braket_circuit)

    def test_sample_result_type(self):
        """Tests sample result type with observables Z"""

        qiskit_circuit = QuantumCircuit(2, 2)
        qiskit_circuit.h(0)
        qiskit_circuit.cx(0, 1)
        qiskit_circuit.measure(0, 0)
        braket_circuit = to_braket(qiskit_circuit)

        expected_braket_circuit = (
            Circuit()  # pylint: disable=no-member
            .h(0)
            .cnot(0, 1)
            .sample(observable=observables.Z(), target=0)
        )

        self.assertEqual(braket_circuit, expected_braket_circuit)

    def test_sample_result_type_different_indices(self):
        """
        Tests the translation of a measure instruction.

        We test that the issue #132 has been fixed. The qubit index
        can be different from the classical bit index. The classical bit
        is ignored during the translation.
        """

        qiskit_circuit = QuantumCircuit(2, 2)
        qiskit_circuit.h(0)
        qiskit_circuit.cx(0, 1)
        qiskit_circuit.measure(0, 1)
        braket_circuit = to_braket(qiskit_circuit)

        expected_braket_circuit = (
            Circuit()  # pylint: disable=no-member
            .h(0)
            .cnot(0, 1)
            .sample(observable=observables.Z(), target=0)
        )

        self.assertEqual(braket_circuit, expected_braket_circuit)

    def test_multiple_registers(self):
        """
        Tests the use of multiple registers.

        Confirming that #51 has been fixed.
        """
        qreg_a = QuantumRegister(2, "qreg_a")
        qreg_b = QuantumRegister(1, "qreg_b")
        creg = ClassicalRegister(2, "creg")
        qiskit_circuit = QuantumCircuit(qreg_a, qreg_b, creg)
        qiskit_circuit.h(qreg_a[0])
        qiskit_circuit.cx(qreg_a[0], qreg_b[0])
        qiskit_circuit.x(qreg_a[1])
        qiskit_circuit.measure(qreg_a[0], creg[1])
        qiskit_circuit.measure(qreg_b[0], creg[0])
        braket_circuit = to_braket(qiskit_circuit)

        expected_braket_circuit = (
            Circuit()  # pylint: disable=no-member
            .h(0)
            .cnot(0, 2)
            .x(1)
            .sample(observable=observables.Z(), target=0)
            .sample(observable=observables.Z(), target=2)
        )
        self.assertEqual(braket_circuit, expected_braket_circuit)

    def test_verbatim(self):
        """Tests that transpilation is skipped for verbatim circuits."""
        qiskit_circuit = QuantumCircuit(2)
        qiskit_circuit.h(0)
        qiskit_circuit.cx(0, 1)

        assert to_braket(qiskit_circuit, {"x"}, True) == Circuit().add_verbatim_box(
            Circuit().h(0).cnot(0, 1)
        )

    @patch("qiskit_braket_provider.providers.adapter.transpile")
    def test_invalid_ctrl_state(self, mock_transpile):
        """Tests that control states other than all 1s are rejected."""
        qiskit_circuit = QuantumCircuit(2)
        qiskit_circuit.h(0)
        qiskit_circuit.cx(0, 1, ctrl_state=0)

        mock_transpile.return_value = qiskit_circuit
        with pytest.raises(ValueError):
            to_braket(qiskit_circuit)

    def test_get_controlled_gateset(self):
        """Tests that the correct controlled gateset is returned for all maximum qubit counts."""
        max1 = {"ch", "cs", "csdg", "csx", "crx", "cry", "crz", "ccz"}
        max3 = max1.union({"c3sx"})
        unlimited = max3.union({"mcx"})
        assert _get_controlled_gateset(0) == set()
        assert _get_controlled_gateset(1) == max1
        assert _get_controlled_gateset(2) == max1
        assert _get_controlled_gateset(3) == max3
        assert _get_controlled_gateset(4) == max3
        assert _get_controlled_gateset() == unlimited


class TestFromBraket(TestCase):
    """Test Braket circuit conversion."""

    def test_type_error_on_bad_input(self):
        """Test raising TypeError if adapter does not receive a Braket Circuit."""
        circuit = Mock()

        message = f"Expected a Circuit, got {type(circuit)} instead."
        with pytest.raises(TypeError, match=message):
            to_qiskit(circuit)

    def test_all_standard_gates(self):
        """
        Tests braket to qiskit conversion with standard gates.
        """

        gate_set = [attr for attr in dir(Gate) if attr[0].isupper()]

        for gate_name in gate_set:
<<<<<<< HEAD
            if gate_name.lower() not in _GATE_NAME_TO_QISKIT_GATE:
=======
            if (
                gate_name.lower() not in GATE_NAME_TO_QISKIT_GATE
                or gate_name.lower() in ["gpi", "gpi2", "ms"]
            ):
>>>>>>> b129cfd8
                continue

            gate = getattr(Gate, gate_name)
            if issubclass(gate, AngledGate):
                op = gate(0.1)
            elif issubclass(gate, TripleAngledGate):
                op = gate(0.1, 0.1, 0.1)
            else:
                op = gate()
            target = range(op.qubit_count)
            instr = Instruction(op, target)

            braket_circuit = Circuit().add_instruction(instr)
            qiskit_circuit = to_qiskit(braket_circuit)

            expected_qiskit_circuit = QuantumCircuit(op.qubit_count)
            expected_qiskit_circuit.append(
                _GATE_NAME_TO_QISKIT_GATE.get(gate_name.lower()), target
            )
            expected_qiskit_circuit.measure_all()
            expected_qiskit_circuit = expected_qiskit_circuit.assign_parameters(
                {p: 0.1 for p in expected_qiskit_circuit.parameters}
            )

            self.assertEqual(qiskit_circuit, expected_qiskit_circuit)

    def test_all_ionq_gates(self):
        """
        Tests braket to qiskit conversion with ionq gates.

        Note: Braket gate angles are in radians while Qiskit IonQ gates expect turns.
        """

        gate_set = ["GPi", "GPi2", "MS"]

        for gate_name in gate_set:
            gate = getattr(Gate, gate_name)
            value = 0.1
            qiskit_gate_cls = GATE_NAME_TO_QISKIT_GATE.get(gate_name.lower()).__class__
            qiskit_value = 0.1 / (2 * np.pi)
            if issubclass(gate, AngledGate):
                op = gate(value)
                qiskit_gate = qiskit_gate_cls(qiskit_value)
            elif issubclass(gate, TripleAngledGate):
                args = [value] * 3
                qiskit_args = [qiskit_value] * 3
                op = gate(*args)
                qiskit_gate = qiskit_gate_cls(*qiskit_args)
            else:
                op = gate()
                qiskit_gate = qiskit_gate_cls()

            target = range(op.qubit_count)
            instr = Instruction(op, target)

            braket_circuit = Circuit().add_instruction(instr)
            qiskit_circuit = to_qiskit(braket_circuit)

            expected_qiskit_circuit = QuantumCircuit(op.qubit_count)
            expected_qiskit_circuit.append(qiskit_gate, target)
            expected_qiskit_circuit.measure_all()

            self.assertEqual(qiskit_circuit, expected_qiskit_circuit)

    def test_parametric_gates(self):
        """
        Tests braket to qiskit conversion with standard gates.
        """
        braket_circuit = Circuit().rx(0, FreeParameter("alpha"))
        qiskit_circuit = to_qiskit(braket_circuit)

        uuid = qiskit_circuit.parameters[0]._uuid

        expected_qiskit_circuit = QuantumCircuit(1)
        expected_qiskit_circuit.rx(Parameter("alpha", uuid=uuid), 0)

        expected_qiskit_circuit.measure_all()
        self.assertEqual(qiskit_circuit, expected_qiskit_circuit)

    def test_control_modifier(self):
        """
        Tests braket to qiskit conversion with controlled gates.
        """
        braket_circuit = Circuit().x(1, control=[0])
        qiskit_circuit = to_qiskit(braket_circuit)

        expected_qiskit_circuit = QuantumCircuit(2)
        cx = qiskit_gates.XGate().control(1)
        expected_qiskit_circuit.append(cx, [0, 1])

        expected_qiskit_circuit.measure_all()
        self.assertEqual(qiskit_circuit, expected_qiskit_circuit)

    def test_unused_middle_qubit(self):
        """
        Tests braket to qiskit conversion with non-continuous qubit registers.
        """
        braket_circuit = Circuit().x(3, control=[0, 2], control_state="10")
        qiskit_circuit = to_qiskit(braket_circuit)

        expected_qiskit_circuit = QuantumCircuit(3)
        cx = qiskit_gates.XGate().control(2, ctrl_state="01")
        expected_qiskit_circuit.append(cx, [0, 1, 2])
        expected_qiskit_circuit.measure_all()

        self.assertEqual(qiskit_circuit, expected_qiskit_circuit)

    def test_control_modifier_with_control_state(self):
        """
        Tests braket to qiskit conversion with controlled gates and control state.
        """
        braket_circuit = Circuit().x(3, control=[0, 1, 2], control_state="100")
        qiskit_circuit = to_qiskit(braket_circuit)

        expected_qiskit_circuit = QuantumCircuit(4)
        cx = qiskit_gates.XGate().control(3, ctrl_state="001")
        expected_qiskit_circuit.append(cx, [0, 1, 2, 3])
        expected_qiskit_circuit.measure_all()

        self.assertEqual(qiskit_circuit, expected_qiskit_circuit)

    def test_power(self):
        """
        Tests braket to qiskit conversion with gate exponentiation.
        """
        braket_circuit = Circuit().x(0, power=0.5)
        qiskit_circuit = to_qiskit(braket_circuit)

        expected_qiskit_circuit = QuantumCircuit(1)
        sx = qiskit_gates.XGate().power(0.5)
        expected_qiskit_circuit.append(sx, [0])
        expected_qiskit_circuit.measure_all()

        self.assertEqual(qiskit_circuit, expected_qiskit_circuit)<|MERGE_RESOLUTION|>--- conflicted
+++ resolved
@@ -344,23 +344,13 @@
         }
 
         self.assertEqual(
-<<<<<<< HEAD
-            list(sorted(qiskit_to_braket_gate_names.keys())),
-            list(sorted(_GATE_NAME_TO_BRAKET_GATE.keys())),
-        )
-
-        self.assertEqual(
-            list(sorted(qiskit_to_braket_gate_names.values())),
-            list(sorted(_GATE_NAME_TO_QISKIT_GATE.keys())),
-=======
             set(qiskit_to_braket_gate_names.keys()),
-            set(GATE_NAME_TO_BRAKET_GATE.keys()),
+            set(_GATE_NAME_TO_BRAKET_GATE.keys()),
         )
 
         self.assertEqual(
             set(qiskit_to_braket_gate_names.values()),
-            set(GATE_NAME_TO_QISKIT_GATE.keys()),
->>>>>>> b129cfd8
+            set(_GATE_NAME_TO_BRAKET_GATE.keys()),
         )
 
     def test_type_error_on_bad_input(self):
@@ -532,14 +522,10 @@
         gate_set = [attr for attr in dir(Gate) if attr[0].isupper()]
 
         for gate_name in gate_set:
-<<<<<<< HEAD
-            if gate_name.lower() not in _GATE_NAME_TO_QISKIT_GATE:
-=======
             if (
-                gate_name.lower() not in GATE_NAME_TO_QISKIT_GATE
+                gate_name.lower() not in _GATE_NAME_TO_QISKIT_GATE
                 or gate_name.lower() in ["gpi", "gpi2", "ms"]
             ):
->>>>>>> b129cfd8
                 continue
 
             gate = getattr(Gate, gate_name)
