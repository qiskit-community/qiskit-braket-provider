"""Tests for Qiskit to Braket adapter."""

from unittest import TestCase
from unittest.mock import Mock, patch

import numpy as np
import pytest
from qiskit import ClassicalRegister, QuantumCircuit, QuantumRegister
from qiskit.circuit import Instruction as QiskitInstruction
from qiskit.circuit import Parameter, ParameterVector
from qiskit.circuit.library import GlobalPhaseGate, PauliEvolutionGate
from qiskit.circuit.library import standard_gates as qiskit_gates
from qiskit.quantum_info import Kraus, Operator, SparsePauliOp
from qiskit.transpiler import Target
from qiskit_ionq import ionq_gates

import braket.circuits.noises as braket_noises
from braket.circuits import Circuit, FreeParameter, Gate, Instruction
from braket.circuits.angled_gate import AngledGate, DoubleAngledGate, TripleAngledGate
from braket.device_schema.ionq import IonqDeviceCapabilities
from braket.device_schema.simulators import GateModelSimulatorDeviceCapabilities
from braket.devices import LocalSimulator
<<<<<<< HEAD
from braket.ir.openqasm import Program
=======
from braket.experimental_capabilities import EnableExperimentalCapability
>>>>>>> 6f6316ec
from qiskit_braket_provider.providers.adapter import (
    _BRAKET_GATE_NAME_TO_QISKIT_GATE,
    _BRAKET_SUPPORTED_NOISES,
    _QISKIT_GATE_NAME_TO_BRAKET_GATE,
    _get_controlled_gateset,
    _validate_angle_restrictions,
    convert_qiskit_to_braket_circuit,
    convert_qiskit_to_braket_circuits,
    native_angle_restrictions,
    to_braket,
    to_qiskit,
)
from qiskit_braket_provider.providers.braket_instructions import CCPRx, MeasureFF

_EPS = 1e-10  # global variable used to chop very small numbers to zero

qiskit_ionq_gates = [
    ionq_gates.GPIGate(Parameter("φ")),
    ionq_gates.GPI2Gate(Parameter("φ")),
    ionq_gates.MSGate(Parameter("φ0"), Parameter("φ1"), Parameter("ϴ")),
]

_BRAKET_SUPPORTED_NOISE_INSTANCES = {
    "kraus": braket_noises.Kraus([np.array([[1, 0], [0, 0]]), np.array([[0, 0], [0, 1]])]),
    "bitflip": braket_noises.BitFlip(0.1),
    "depolarizing": braket_noises.Depolarizing(0.2),
    "amplitudedamping": braket_noises.AmplitudeDamping(0.3),
    "generalizedamplitudedamping": braket_noises.GeneralizedAmplitudeDamping(0.5, 0.4),
    "phasedamping": braket_noises.PhaseDamping(0.4),
    "phaseflip": braket_noises.PhaseFlip(0.3),
    "paulichannel": braket_noises.PauliChannel(0.1, 0.0, 0.0),
    "twoqubitdepolarizing": braket_noises.TwoQubitDepolarizing(0.2),
    "twoqubitdephasing": braket_noises.TwoQubitDephasing(0.3),
    # "twoqubitpaulichannel": braket_noises.TwoQubitPauliChannel({"XX": 0.9}),
}


def check_to_braket_unitary_correct(
    qiskit_circuit: QuantumCircuit, optimization_level: int | None = None
) -> bool:
    """Checks if endianness-reversed Qiskit circuit matrix matches Braket counterpart"""
    return np.allclose(
        to_braket(qiskit_circuit, optimization_level=optimization_level).to_unitary(),
        Operator(qiskit_circuit.decompose()).reverse_qargs().to_matrix(),
    )


def check_to_braket_openqasm_unitary_correct(qasm_program: Program):
    """Checks that to_braket converts an OpenQASM correctly"""
    return np.allclose(
        to_braket(qasm_program).to_unitary(), Circuit.from_ir(qasm_program).to_unitary()
    )


class TestAdapter(TestCase):
    """Tests adapter."""

    def test_state_preparation_01(self):
        """Tests state_preparation handling of Adapter"""
        input_state_vector = np.array([np.sqrt(3) / 2, np.sqrt(2) * complex(1, 1) / 4])

        qiskit_circuit = QuantumCircuit(1)
        qiskit_circuit.prepare_state(input_state_vector, 0)

        self.assertTrue(check_to_braket_unitary_correct(qiskit_circuit))

    def test_state_preparation_00(self):
        """Tests state_preparation handling of Adapter"""
        input_state_vector = np.array([1 / np.sqrt(2), -1 / np.sqrt(2)])

        qiskit_circuit = QuantumCircuit(1)
        qiskit_circuit.prepare_state(input_state_vector, 0)

        self.assertTrue(check_to_braket_unitary_correct(qiskit_circuit))

    def test_convert_parametric_qiskit_to_braket_circuit_warning(self):
        """Tests that a warning is raised when converting a parametric circuit to a Braket circuit."""
        qiskit_circuit = QuantumCircuit(1)
        qiskit_circuit.h(0)

        with self.assertWarns(DeprecationWarning):
            convert_qiskit_to_braket_circuit(qiskit_circuit)

        with self.assertWarns(DeprecationWarning):
            list(convert_qiskit_to_braket_circuits([qiskit_circuit]))

    def test_u_gate(self):
        """Tests adapter conversion of u gate"""
        qiskit_circuit = QuantumCircuit(1)
        qiskit_circuit.u(np.pi / 2, np.pi / 3, np.pi / 4, 0)

        self.assertTrue(check_to_braket_unitary_correct(qiskit_circuit))

    def test_standard_gate_decomp(self):
        """Tests adapter decomposition of all standard gates to forms that can be translated"""
        gates = qiskit_gates.get_standard_gate_name_mapping()
        for name in {"delay", "global_phase", "measure", "reset"}:
            gates.pop(name)
        for standard_gate in gates.values():
            qiskit_circuit = QuantumCircuit(standard_gate.num_qubits)
            qiskit_circuit.append(standard_gate, range(standard_gate.num_qubits))

            parameters = standard_gate.params
            if parameters:
                parameter_values = [(137 / 61) * np.pi / i for i in range(1, len(parameters) + 1)]
                parameter_bindings = dict(zip(parameters, parameter_values))
                qiskit_circuit = qiskit_circuit.assign_parameters(parameter_bindings)
            with self.subTest(f"Circuit with {standard_gate.name} gate."):
                self.assertTrue(check_to_braket_unitary_correct(qiskit_circuit, 0))

    def test_ionq_gates(self):
        """Tests adapter decomposition of all standard gates to forms that can be translated"""
        target = Target()
        for gate in qiskit_ionq_gates:
            target.add_instruction(gate)

        for gate in qiskit_ionq_gates:
            qiskit_circuit = QuantumCircuit(gate.num_qubits)
            qiskit_circuit.append(gate, range(gate.num_qubits))

            parameters = gate.params
            parameter_values = [(137 / 61) * np.pi / i for i in range(1, len(parameters) + 1)]
            parameter_bindings = dict(zip(parameters, parameter_values))
            qiskit_circuit = qiskit_circuit.assign_parameters(parameter_bindings)

            with self.subTest(f"Circuit with {gate.name} gate."):
                self.assertTrue(
                    np.allclose(
                        to_braket(qiskit_circuit, target=target).to_unitary(),
                        Operator(qiskit_circuit.decompose()).reverse_qargs().to_matrix(),
                    )
                )

    def test_global_phase(self):
        """Tests conversion when transpiler generates a global phase"""
        qiskit_circuit = QuantumCircuit(1, global_phase=np.pi / 2)
        qiskit_circuit.h(0)
        gate = GlobalPhaseGate(1.23)
        qiskit_circuit.append(gate, [])

        braket_circuit = to_braket(qiskit_circuit, optimization_level=2)
        expected_braket_circuit = Circuit().h(0).gphase(1.23 + np.pi / 2)
        self.assertEqual(braket_circuit.global_phase, qiskit_circuit.global_phase + gate.params[0])
        self.assertEqual(braket_circuit, expected_braket_circuit)

        braket_circuit_no_gphase = to_braket(qiskit_circuit, basis_gates={"h"})
        self.assertEqual(braket_circuit_no_gphase.global_phase, 0)
        self.assertEqual(braket_circuit_no_gphase, Circuit().h(0))

    def test_exponential_gate_decomp(self):
        """Tests adapter translation of exponential gates"""
        qiskit_circuit = QuantumCircuit(2)

        operator = SparsePauliOp(
            ["ZZ", "XI"],
            coeffs=[
                1,
                -0.1,
            ],
        )
        evo = PauliEvolutionGate(operator, time=2)
        qiskit_circuit.append(evo, range(2))

        self.assertTrue(check_to_braket_unitary_correct(qiskit_circuit))

    def test_mappers(self):
        """Tests mappers."""
        qiskit_to_braket_gate_names = {
            "p": "phaseshift",
            "cx": "cnot",
            "tdg": "ti",
            "sdg": "si",
            "sx": "v",
            "sxdg": "vi",
            "rzz": "zz",
            "id": "i",
            "ccx": "ccnot",
            "cp": "cphaseshift",
            "r": "prx",
            "rxx": "xx",
            "ryy": "yy",
            "zz": "zz",
            "global_phase": "gphase",
            "kraus": "kraus",
            "CCPRx": "cc_prx",
            "MeasureFF": "measure_ff",
        }

        qiskit_to_braket_gate_names |= {
            g: g
            for g in [
                "u",
                "u1",
                "u2",
                "u3",
                "x",
                "y",
                "z",
                "t",
                "s",
                "swap",
                "iswap",
                "rx",
                "ry",
                "rz",
                "h",
                "cy",
                "cz",
                "cswap",
                "ecr",
                "gpi",
                "gpi2",
                "ms",
                "unitary",
                "kraus",
            ]
        }

        braket_to_qiskit_gate_names = {
            **qiskit_to_braket_gate_names,
            **{"measure": "measure"},
        }

        self.assertEqual(
            set(qiskit_to_braket_gate_names.keys()),
            set(_QISKIT_GATE_NAME_TO_BRAKET_GATE.keys()),
        )

        self.assertEqual(
            set(braket_to_qiskit_gate_names.values()),
            set(_BRAKET_GATE_NAME_TO_QISKIT_GATE.keys()),
        )

    def test_type_error_on_bad_input(self):
        """Test raising TypeError if adapter does not receive a Qiskit QuantumCircuit."""
        circuit = Mock()

        message = f"Expected a QuantumCircuit, got {type(circuit)} instead."
        with pytest.raises(TypeError, match=message):
            to_braket(circuit)

    def test_target_with_loose_constraints(self):
        """
        Tests that to_braket raises a ValueError if both target and loose constraints are supplied.
        """
        circuit = QuantumCircuit(1, 1)
        circuit.h(0)

        target = Target()
        target.add_instruction(qiskit_gates.HGate())

        with pytest.raises(ValueError):
            to_braket(circuit, basis_gates={"h"}, target=target)
        with pytest.raises(ValueError):
            to_braket(circuit, connectivity=[[0, 1], [1, 2]], target=target)

    def test_convert_parametric_qiskit_to_braket_circuit(self):
        """Tests to_braket works with parametric circuits."""

        theta = Parameter("θ")
        phi = Parameter("φ")
        lam = Parameter("λ")
        qiskit_circuit = QuantumCircuit(1, 1)
        qiskit_circuit.rz(theta, 0)
        qiskit_circuit.u(theta, phi, lam, 0)
        qiskit_circuit.u(theta, phi, np.pi, 0)
        braket_circuit = to_braket(qiskit_circuit)

        expected_braket_circuit = (
            Circuit()  # pylint: disable=no-member
            .rz(0, FreeParameter("θ"))
            .u(0, FreeParameter("θ"), FreeParameter("φ"), FreeParameter("λ"))
            .u(0, FreeParameter("θ"), FreeParameter("φ"), np.pi)
        )

        self.assertEqual(braket_circuit, expected_braket_circuit)

    def test_barrier(self):
        """Tests conversion with barrier."""
        qiskit_circuit = QuantumCircuit(2)
        qiskit_circuit.x(0)
        qiskit_circuit.barrier()
        qiskit_circuit.x(1)

        with pytest.warns(UserWarning, match="contains barrier instructions"):
            braket_circuit = to_braket(qiskit_circuit)

        expected_braket_circuit = Circuit().x(0).x(1)

        self.assertEqual(braket_circuit, expected_braket_circuit)

    def test_measure(self):
        """Tests the translation of a measure instruction"""

        qiskit_circuit = QuantumCircuit(2, 2)
        qiskit_circuit.h(0)
        qiskit_circuit.cx(0, 1)
        qiskit_circuit.measure(0, 0)
        braket_circuit = to_braket(qiskit_circuit)

        expected_braket_circuit = (
            Circuit().h(0).cnot(0, 1).measure(0)  # pylint: disable=no-member
        )

        self.assertEqual(braket_circuit, expected_braket_circuit)

    def test_measure_order_preserved(self):
        """Tests the translation of measure instructions on multiple qubits"""

        qiskit_circuit = QuantumCircuit(3, 3)
        qiskit_circuit.h(0)
        qiskit_circuit.cx(0, 1)
        qiskit_circuit.cx(1, 2)
        qiskit_circuit.measure(0, 1)  # measure qubit 0 into classical bit 1
        qiskit_circuit.measure(1, 2)  # measure qubit 1 into classical bit 2
        qiskit_circuit.measure(2, 0)  # measure qubit 2 into classical bit 0
        braket_circuit = to_braket(qiskit_circuit)

        expected_braket_circuit = (
            Circuit().h(0).cnot(0, 1).cnot(1, 2).measure(2).measure(0).measure(1)  # pylint: disable=no-member
        )

        self.assertEqual(braket_circuit, expected_braket_circuit)

    def test_measure_repeated(self):
        """Tests that repeated measurement on a qubit raises a ValueError."""
        qiskit_circuit = QuantumCircuit(2, 2)
        qiskit_circuit.h(0)
        qiskit_circuit.cx(0, 1)
        qiskit_circuit.measure(0, 0)
        qiskit_circuit.measure([0, 1], [0, 1])

        with self.assertRaises(ValueError):
            to_braket(qiskit_circuit)

    def test_gate_after_measure(self):
        """Tests that adding a gate to a measured qubit raises a ValueError."""
        qiskit_circuit = QuantumCircuit(2, 2)
        qiskit_circuit.h(0)
        qiskit_circuit.cx(0, 1)
        qiskit_circuit.measure(0, 0)
        qiskit_circuit.h(0)

        with self.assertRaises(ValueError):
            to_braket(qiskit_circuit)

    def test_reset(self):
        """Tests if NotImplementedError is raised for reset operation."""

        qiskit_circuit = QuantumCircuit(1, 1)
        qiskit_circuit.reset(0)

        with self.assertRaises(NotImplementedError):
            to_braket(qiskit_circuit, basis_gates={"reset"})

    def test_measure_different_indices(self):
        """
        Tests the translation of a measure instruction.

        We test that the issue #132 has been fixed. The qubit index
        can be different from the classical bit index. The classical bit
        is ignored during the translation.
        """

        qiskit_circuit = QuantumCircuit(2, 2)
        qiskit_circuit.h(0)
        qiskit_circuit.cx(0, 1)
        qiskit_circuit.measure(0, 1)
        braket_circuit = to_braket(qiskit_circuit)

        expected_braket_circuit = (
            Circuit().h(0).cnot(0, 1).measure(0)  # pylint: disable=no-member
        )

        self.assertEqual(braket_circuit, expected_braket_circuit)

    def test_measure_subset_indices(self):
        """
        Tests the translation of a measure instruction on
        a subset of qubits.
        """

        qiskit_circuit = QuantumCircuit(4, 2)
        qiskit_circuit.h(0)
        qiskit_circuit.cx(0, 1)
        qiskit_circuit.cx(1, 2)
        qiskit_circuit.cx(2, 3)
        qiskit_circuit.measure(0, 0)
        qiskit_circuit.measure(2, 1)
        braket_circuit = to_braket(qiskit_circuit)

        expected_braket_circuit = (
            Circuit()  # pylint: disable=no-member
            .h(0)
            .cnot(0, 1)
            .cnot(1, 2)
            .cnot(2, 3)
            .measure(0)
            .measure(2)
        )

        self.assertEqual(braket_circuit, expected_braket_circuit)

    def test_measure_all(self):
        """
        Tests the translation of a measure_all instruction
        """

        qiskit_circuit = QuantumCircuit(4, 2)
        qiskit_circuit.h(0)
        qiskit_circuit.cx(0, 1)
        qiskit_circuit.cx(1, 2)
        qiskit_circuit.cx(2, 3)
        qiskit_circuit.measure_all()
        braket_circuit = to_braket(qiskit_circuit)

        expected_braket_circuit = (
            Circuit()  # pylint: disable=no-member
            .h(0)
            .cnot(0, 1)
            .cnot(1, 2)
            .cnot(2, 3)
            .measure(0)
            .measure(1)
            .measure(2)
            .measure(3)
        )

        self.assertEqual(braket_circuit, expected_braket_circuit)

    def test_multiple_registers(self):
        """
        Tests the use of multiple registers.

        Confirming that #51 has been fixed.
        """
        qreg_a = QuantumRegister(2, "qreg_a")
        qreg_b = QuantumRegister(1, "qreg_b")
        creg = ClassicalRegister(2, "creg")
        qiskit_circuit = QuantumCircuit(qreg_a, qreg_b, creg)
        qiskit_circuit.h(qreg_a[0])
        qiskit_circuit.cx(qreg_a[0], qreg_b[0])
        qiskit_circuit.x(qreg_a[1])
        qiskit_circuit.measure(qreg_a[0], creg[1])
        qiskit_circuit.measure(qreg_b[0], creg[0])
        braket_circuit = to_braket(qiskit_circuit)

        expected_braket_circuit = (
            Circuit()  # pylint: disable=no-member
            .h(0)
            .x(1)
            .cnot(0, 2)
            .measure(2)
            .measure(0)
        )
        self.assertEqual(braket_circuit, expected_braket_circuit)

    def test_verbatim(self):
        """Tests that transpilation is skipped for verbatim circuits."""
        qiskit_circuit = QuantumCircuit(2, 1)
        qiskit_circuit.h(0)
        qiskit_circuit.cx(0, 1)
        qiskit_circuit.measure(1, 0)

        assert to_braket(qiskit_circuit, {"x"}, True) == Circuit().add_verbatim_box(
            Circuit().h(0).cnot(0, 1)
        ).measure(1)

    def test_parameter_vector(self):
        """Tests ParameterExpression translation."""
        qiskit_circuit = QuantumCircuit(1)
        v = ParameterVector("v", 2)
        qiskit_circuit.rx(v[0], 0)
        qiskit_circuit.ry(v[1], 0)
        braket_circuit = to_braket(qiskit_circuit)

        expected_braket_circuit = Circuit().rx(0, FreeParameter("v_0")).ry(0, FreeParameter("v_1"))
        assert braket_circuit == expected_braket_circuit

    def test_parameter_expression(self):
        """Tests ParameterExpression translation."""
        qiskit_circuit = QuantumCircuit(1)
        v = ParameterVector("v", 2)
        qiskit_circuit.rx(Parameter("angle_1") + 2 * Parameter("angle_2"), 0)
        qiskit_circuit.ry(v[0] - 2 * v[1], 0)
        braket_circuit = to_braket(qiskit_circuit)

        expected_braket_circuit = (
            Circuit()
            .rx(0, FreeParameter("angle_1") + 2 * FreeParameter("angle_2"))
            .ry(0, FreeParameter("v_0") - 2 * FreeParameter("v_1"))
        )
        assert braket_circuit == expected_braket_circuit

    def test_name_conflict_with_parameter_vector(self):
        """Tests ParameterExpression translation."""
        qiskit_circuit = QuantumCircuit(1)
        v = ParameterVector("v", 1)
        v0 = Parameter("v_0")
        qiskit_circuit.rx(v0, 0)
        qiskit_circuit.ry(v[0] + 1, 0)

        with pytest.raises(ValueError, match="Please rename your parameters."):
            to_braket(qiskit_circuit)

    @patch("qiskit_braket_provider.providers.adapter.transpile")
    def test_invalid_ctrl_state(self, mock_transpile):
        """Tests that control states other than all 1s are rejected."""
        qiskit_circuit = QuantumCircuit(2)
        qiskit_circuit.h(0)
        qiskit_circuit.cx(0, 1, ctrl_state=0)

        mock_transpile.return_value = qiskit_circuit
        with pytest.raises(ValueError):
            to_braket(qiskit_circuit)

    def test_get_controlled_gateset(self):
        """Tests that the correct controlled gateset is returned for all maximum qubit counts."""
        full_gateset = {"h", "s", "sdg", "sx", "rx", "ry", "rz", "cx", "cz"}
        restricted_gateset = {"rx", "cx", "sx"}
        max1 = {"ch", "cs", "csdg", "csx", "crx", "cry", "crz", "ccz"}
        max3 = max1.union({"c3sx"})
        unlimited = max3.union({"mcx"})
        assert _get_controlled_gateset(full_gateset, 0) == set()
        assert _get_controlled_gateset(full_gateset, 1) == max1
        assert _get_controlled_gateset(full_gateset, 2) == max1
        assert _get_controlled_gateset(full_gateset, 3) == max3
        assert _get_controlled_gateset(full_gateset, 4) == max3
        assert _get_controlled_gateset(full_gateset) == unlimited
        assert _get_controlled_gateset(restricted_gateset, 3) == {"crx", "csx", "c3sx"}
        assert _get_controlled_gateset(restricted_gateset) == {
            "crx",
            "csx",
            "c3sx",
            "mcx",
        }

    def test_connectivity(self):
        """Tests transpiling with connectivity"""
        qiskit_circuit = QuantumCircuit(3)
        qiskit_circuit.h(0)
        qiskit_circuit.cx(0, 1)
        qiskit_circuit.rxx(0.1, 0, 2)
        connectivity = [[0, 1], [1, 0], [1, 2], [2, 1]]

        braket_circuit = to_braket(
            qiskit_circuit, basis_gates={"h", "cx", "rxx"}, connectivity=connectivity
        )
        braket_circuit_unconnected = to_braket(qiskit_circuit)
        braket_circuit_verbatim = to_braket(
            qiskit_circuit, verbatim=True, connectivity=connectivity
        )

        def gate_matches_connectivity(gate) -> bool:
            return any(
                (gate.target.union(gate.control).issubset(adjacency) for adjacency in connectivity)
            )

        assert all((gate_matches_connectivity(gate) for gate in braket_circuit.instructions))
        assert not all(
            (gate_matches_connectivity(gate) for gate in braket_circuit_unconnected.instructions)
        )
        assert not all(
            (gate_matches_connectivity(gate) for gate in braket_circuit_verbatim.instructions)
        )

    def test_angle_restrictions_rigetti(self):
        """Tests that angle restrictions for native gates are enforced."""
        circuit = QuantumCircuit(1)
        circuit.rx(np.pi / 4, 0)

        restrictions = {"rx": {0: {np.pi, -np.pi, np.pi / 2, -np.pi / 2}}}
        with pytest.raises(ValueError):
            to_braket(circuit, basis_gates={"rx"}, angle_restrictions=restrictions)

    def test_angle_restrictions_rigetti_valid(self):
        """Tests that allowed Rigetti angles pass validation."""
        circuit = QuantumCircuit(1)
        circuit.rx(np.pi / 2, 0)

        restrictions = {"rx": {0: {np.pi, -np.pi, np.pi / 2, -np.pi / 2}}}
        braket_circuit = to_braket(circuit, basis_gates={"rx"}, angle_restrictions=restrictions)
        assert len(braket_circuit.instructions) == 1

    def test_validate_angle_restrictions_extra_index(self):
        """Restrictions on unused parameter indices should be ignored."""
        _validate_angle_restrictions("rx", [0.0], {"rx": {1: {0.0}}})

    def test_native_angle_restrictions_default(self):
        """Unknown device types should return an empty restriction map."""
        properties = GateModelSimulatorDeviceCapabilities.parse_obj(
            {
                "braketSchemaHeader": {
                    "name": "braket.device_schema.simulators.gate_model_simulator_device_capabilities",
                    "version": "1",
                },
                "service": {"executionWindows": [], "shotsRange": [1, 10]},
                "action": {
                    "braket.ir.jaqcd.program": {
                        "actionType": "braket.ir.jaqcd.program",
                        "version": ["1"],
                        "supportedOperations": ["x"],
                    }
                },
                "paradigm": {"qubitCount": 2},
                "deviceParameters": {},
            }
        )
        assert not native_angle_restrictions(properties)

    def test_angle_restrictions_ionq(self):
        """Tests IonQ MS gate angle range enforcement."""
        circuit = QuantumCircuit(2)
        circuit.append(ionq_gates.MSGate(0, 0, 3), [0, 1])

        restrictions = {"ms": {2: (0.0, 0.25)}}
        with pytest.raises(ValueError):
            to_braket(circuit, basis_gates={"ms"}, angle_restrictions=restrictions)

    def test_angle_restrictions_ionq_valid(self):
        """Tests that allowed IonQ MS angles pass validation."""
        circuit = QuantumCircuit(2)
        circuit.append(ionq_gates.MSGate(0, 0, 0.25), [0, 1])

        restrictions = {"ms": {2: (0.0, 0.25)}}
        braket_circuit = to_braket(circuit, basis_gates={"ms"}, angle_restrictions=restrictions)
        assert len(braket_circuit.instructions) == 1

    def test_native_angle_restrictions_ionq(self):
        """Tests that IonQ capabilities return the correct angle restriction map."""
        properties = IonqDeviceCapabilities.parse_obj(
            {
                "braketSchemaHeader": {
                    "name": "braket.device_schema.ionq.ionq_device_capabilities",
                    "version": "1",
                },
                "service": {
                    "braketSchemaHeader": {
                        "name": "braket.device_schema.device_service_properties",
                        "version": "1",
                    },
                    "executionWindows": [],
                    "shotsRange": [1, 10],
                    "deviceCost": {"price": 0.25, "unit": "minute"},
                    "deviceDocumentation": {
                        "imageUrl": "",
                        "summary": "",
                        "externalDocumentationUrl": "",
                    },
                    "deviceLocation": "us-east-1",
                    "updatedAt": "2020-06-16T00:00:00",
                },
                "action": {
                    "braket.ir.jaqcd.program": {
                        "actionType": "braket.ir.jaqcd.program",
                        "version": ["1"],
                        "supportedOperations": ["x"],
                    }
                },
                "paradigm": {
                    "braketSchemaHeader": {
                        "name": "braket.device_schema.gate_model_qpu_paradigm_properties",
                        "version": "1",
                    },
                    "qubitCount": 2,
                    "nativeGateSet": [],
                    "connectivity": {
                        "fullyConnected": False,
                        "connectivityGraph": {"0": ["1"], "1": ["0"]},
                    },
                },
                "deviceParameters": {},
            }
        )

        assert native_angle_restrictions(properties) == {"ms": {2: (0.0, 0.25)}}

    def test_angle_restrictions_skip_parameter_expression(self):
        """Parameters that are expressions should bypass angle validation."""
        theta = Parameter("theta")
        circuit = QuantumCircuit(1)
        circuit.rx(theta, 0)

        restrictions = {"rx": {0: {0.0}}}
        braket_circuit = to_braket(circuit, basis_gates={"rx"}, angle_restrictions=restrictions)
        assert len(braket_circuit.instructions) == 1

    def test_kraus_conversion_with_to_braket(self):
        """test qiskit Kraus operator converts to Braket"""
        op = Kraus(
            [
                np.array([[0.5, 0.5], [0.5, 0.5]]),
                np.array([[0.5, -0.5], [-0.5, 0.5]]),
            ]
        )
        qc = QuantumCircuit(1)
        qc.append(Kraus(op), [0])
        bqc = to_braket(qc)
        assert len(bqc.instructions) == 1

        mat = bqc.instructions[0].operator.to_matrix()
        assert np.allclose(mat, op.data)

    def test_braket_noise_to_qiskit_conversion(self):
        """check Kraus matrix conversion of Braket noises to Qiskit"""
        self.assertEqual(
            set(_BRAKET_SUPPORTED_NOISE_INSTANCES.keys()),
            set(_BRAKET_SUPPORTED_NOISES),
        )

        for noise_channel in _BRAKET_SUPPORTED_NOISE_INSTANCES.values():
            if noise_channel.qubit_count == 1:
                instruct = Instruction(noise_channel, target=[0])
            else:
                instruct = Instruction(noise_channel, target=[0, 1])
            qc = Circuit()
            qc.x(0)
            qc.cnot(0, 1)
            qc.add_instruction(instruct)

            qqc = to_qiskit(qc)
            assert len(qqc.data) == 6

            if noise_channel.qubit_count == 1:
                assert np.all(
                    np.isclose(
                        noise_channel.to_matrix(),
                        np.array(qqc.data[2].operation.params),
                    )
                )
            elif noise_channel.qubit_count == 2:
                braket_kraus = [
                    np.reshape(
                        np.transpose(
                            np.reshape(k, [2] * 4),
                            [1, 0, 3, 2],
                        ),
                        (4, 4),
                    )
                    for k in noise_channel.to_matrix()
                ]
                assert np.all(
                    np.isclose(np.array(braket_kraus), np.array(qqc.data[2].operation.params))
                )

    def test_all_braket_noises_converted_simulated(self):
        """check all supported noises and test outcome distributions via braket_dm"""
        qc = Circuit()
        qc.h(0)
        qc.h(1)
        qc.cnot(0, 1)
        for noise_channel in _BRAKET_SUPPORTED_NOISE_INSTANCES.values():
            if noise_channel.qubit_count == 1:
                instruct = Instruction(noise_channel, target=[0])
            else:
                instruct = Instruction(noise_channel, target=[0, 1])
            qc.add_instruction(instruct)
        qc.density_matrix([0, 1])
        qqc = to_qiskit(qc)
        assert len(qqc.data) == 16

        bqc = to_braket(qqc)

        ## removing measurement moments to append density_matrix result
        bqc.moments._moments.popitem(last=True)
        bqc.moments._moments.popitem(last=True)
        bqc._measure_targets = []
        bqc.density_matrix([0, 1])

        res_orig = LocalSimulator("braket_dm").run(qc, shots=0).result().values[0]
        res_conv = LocalSimulator("braket_dm").run(bqc, shots=0).result().values[0]

        assert len(bqc.instructions) == len(qc.instructions)
        assert np.all(np.isclose(res_orig, res_conv))

    def test_kraus_braket_bit_ordering(self):
        """check qiskit <-> braket conversions respect proper bit-ordering"""
        mat = np.array([[1, 0, 0, 0], [0, 1, 0, 0], [0, 0, 0, 1], [0, 0, 1, 0]])
        qc = QuantumCircuit(2)
        qc.x(0)
        qc.h(1)
        qc.cx(1, 0)
        qc.append(Kraus([mat]), [0, 1])
        qc.h(1)
        qc.x(1)
        bqc = to_braket(qc)
        res = LocalSimulator("braket_dm").run(bqc, shots=1000).result().measurement_counts
        assert res["11"] == 1000

        mat0 = np.array([[0, 0, 0, 0], [1, 0, 0, 0], [0, 0, 0, 0], [0, 0, 0, 0]])
        mat1 = np.array([[0, 0, 0, 0], [0, 1, 0, 0], [0, 0, 0, 0], [0, 0, 0, 0]])
        mat2 = np.array([[0, 0, 0, 0], [0, 0, 1, 0], [0, 0, 0, 0], [0, 0, 0, 0]])
        mat3 = np.array([[0, 0, 0, 0], [0, 0, 0, 1], [0, 0, 0, 0], [0, 0, 0, 0]])

        # in standard notation, this acts on all states and returns |q0q1> = |01>
        # however, qiskit interprets this in reverse order, returning |10>, i.e.
        qc = QuantumCircuit(2)
        qc.h(0)
        qc.h(1)
        qc.append(Kraus([mat0, mat1, mat2, mat3]), [0, 1])

        bqc = to_braket(qc)
        res = LocalSimulator("braket_dm").run(bqc, shots=1000).result().measurement_counts
        assert res["10"] == 1000

        # if we however go from braket -> qiskit -> braket, we expect it to match however
        qc = Circuit()
        qc.h(0).h(0).kraus([0, 1], [mat0, mat1, mat2, mat3])
        qqc = to_braket(to_qiskit(qc))
        res = LocalSimulator("braket_dm").run(qqc, shots=1000).result().measurement_counts
        assert res["01"] == 1000

<<<<<<< HEAD
    def test_roundtrip_openqasm_custom_gate(self):
        qasm_string = """
        qubit[3] q;
        
        gate majority a, b, c {
            // set c to the majority of {a, b, c}
            ctrl @ x c, b;
            ctrl @ x c, a;
            ctrl(2) @ x a, b, c;
        }
        
        pow(0.5) @ x q[0:1];     // sqrt x
        inv @ v q[1];          // inv of (sqrt x)
        // this should flip q[2] to 1
        majority q[0], q[1], q[2];
        """
        qasm_program = Program(source=qasm_string)
        self.assertTrue(check_to_braket_openqasm_unitary_correct(qasm_program))

    def test_roundtrip_openqasm_subroutine(self):
        qasm_string = """
        const int[8] n = 4;
        input bit[n] x;
        
        qubit q;
        
        def parity(bit[n] cin) -> bit {
            bit c = false;
            for int[8] i in [0: n - 1] {
                c ^= cin[i];
            }
            return c;
        }
        
        if (parity(x)) {
            x q;
        } else {
            i q;
        }
        """
        qasm_program = Program(source=qasm_string, inputs={"x": "1011"})
        self.assertTrue(check_to_braket_openqasm_unitary_correct(qasm_program))
=======
    def test_conditional_gate_with_condition_attribute(self):
        """Tests that operations with condition attribute raise NotImplementedError."""
        qc = QuantumCircuit(2, 2)
        qc.h(0)
        qc.measure(0, 0)

        x_instr = QiskitInstruction("x", 1, 0, [])
        x_instr.condition = (0, 1)
        qc.append(x_instr, [1])

        with pytest.raises(
            NotImplementedError,
            match="Conditional operations are not supported.*Only MeasureFF and CCPRx",
        ):
            to_braket(qc)

    def test_conditional_gate_with_if_test(self):
        """Tests that if_test conditional operations raise NotImplementedError."""
        qr = QuantumRegister(2, "q")
        cr = ClassicalRegister(2, "c")
        qc = QuantumCircuit(qr, cr)
        qc.h(0)
        qc.h(1)
        qc.measure(qr, cr)
        
        with qc.if_test((cr, 3)):
            qc.x(0)

        with pytest.raises(
            NotImplementedError,
            match="Conditional operations are not supported.*Only MeasureFF and CCPRx",
        ):
            to_braket(qc, verbatim=True)

    def test_conditional_gate_with_while_loop(self):
        """Tests that while_loop conditional operations raise NotImplementedError."""
        qr = QuantumRegister(2, "q")
        cr = ClassicalRegister(2, "c")
        qc = QuantumCircuit(qr, cr)
        qc.h(0)
        qc.measure(0, 0)
        
        with qc.while_loop((cr, 1)):
            qc.x(0)
            qc.measure(0, 0)

        with pytest.raises(
            NotImplementedError,
            match="Conditional operations are not supported.*Only MeasureFF and CCPRx",
        ):
            to_braket(qc, verbatim=True)

    def test_ccprx_and_measureff_gates_allowed(self):
        """Tests that CCPRx and MeasureFF gates are allowed and don't raise conditional error."""
        with EnableExperimentalCapability():
            qc = QuantumCircuit(1, 1)
            qc.r(np.pi, 0, 0)
            qc.append(MeasureFF(feedback_key=0), qargs=[0])
            qc.append(CCPRx(np.pi, 0, feedback_key=0), qargs=[0])

            braket_circuit = to_braket(qc, verbatim=True)
            self.assertGreater(len(braket_circuit.instructions), 0)
>>>>>>> 6f6316ec


class TestFromBraket(TestCase):
    """Test Braket circuit conversion."""

    def test_type_error_on_bad_input(self):
        """Test raising TypeError if adapter does not receive a Braket Circuit."""
        circuit = Mock()

        message = f"Expected a Circuit, got {type(circuit)} instead."
        with pytest.raises(TypeError, match=message):
            to_qiskit(circuit)

    def test_all_standard_gates(self):
        """
        Tests Braket to Qiskit conversion with standard gates.
        """

        gate_set = {
            attr
            for attr in dir(Gate)
            if attr[0].isupper() and attr.lower() in _BRAKET_GATE_NAME_TO_QISKIT_GATE
        }
        gate_set -= {"Unitary"}

        # pytest.mark.parametrize is incompatible with TestCase
        param_sets = [
            [0.1, 0.2, 0.3],
            [
                FreeParameter("angle_1"),
                FreeParameter("angle_2"),
                FreeParameter("angle_3"),
            ],
        ]

        for gate_name in gate_set:
            for params_braket in param_sets:
                gate = getattr(Gate, gate_name)
                if issubclass(gate, AngledGate):
                    op = gate(params_braket[0])
                elif issubclass(gate, DoubleAngledGate):
                    op = gate(params_braket[0], params_braket[1])
                elif issubclass(gate, TripleAngledGate):
                    op = gate(*params_braket)
                else:
                    op = gate()
                target = range(op.qubit_count)
                instr = Instruction(op, target)

                braket_circuit = Circuit().add_instruction(instr)
                qiskit_circuit = to_qiskit(braket_circuit)
                param_uuids = {param.name: param.uuid for param in qiskit_circuit.parameters}
                params_qiskit = [
                    (
                        Parameter(param.name, uuid=param_uuids.get(param.name))
                        if isinstance(param, FreeParameter)
                        else param
                    )
                    for param in params_braket
                ]

                expected_qiskit_circuit = QuantumCircuit(op.qubit_count)
                qiskit_gate = _BRAKET_GATE_NAME_TO_QISKIT_GATE.get(gate_name.lower())
                expected_qiskit_circuit.append(qiskit_gate, target)
                expected_qiskit_circuit.measure_all()
                expected_qiskit_circuit = expected_qiskit_circuit.assign_parameters(
                    dict(
                        zip(
                            # Need to use qiskit_gate.parameters because
                            # qiskit_circuit.parameters is sorted alphabetically
                            [list(expr.parameters)[0] for expr in qiskit_gate.params],
                            params_qiskit[: len(qiskit_gate.params)],
                        )
                    )
                )
                self.assertEqual(qiskit_circuit, expected_qiskit_circuit)

    def test_parametric_gates(self):
        """
        Tests braket to qiskit conversion with free parameters.
        """
        braket_circuit = Circuit().rx(0, FreeParameter("alpha"))
        qiskit_circuit = to_qiskit(braket_circuit)

        uuid = qiskit_circuit.parameters[0].uuid

        expected_qiskit_circuit = QuantumCircuit(1)
        expected_qiskit_circuit.rx(Parameter("alpha", uuid=uuid), 0)

        expected_qiskit_circuit.measure_all()
        self.assertEqual(qiskit_circuit, expected_qiskit_circuit)

    def test_parametric_pow_gate(self):
        """
        Test braket to qiskit with powers of parameters
        """
        braket_circuit = Circuit().rx(0, FreeParameter("alpha") ** 2)
        qiskit_circuit = to_qiskit(braket_circuit)

        uuid = qiskit_circuit.parameters[0].uuid

        expected_qiskit_circuit = QuantumCircuit(1)
        expected_qiskit_circuit.rx(Parameter("alpha", uuid=uuid) ** 2, 0)

        expected_qiskit_circuit.measure_all()
        self.assertEqual(qiskit_circuit, expected_qiskit_circuit)

    def test_unsupported_parameter_division(self):
        braket_circuit = Circuit().rx(0, 1j * FreeParameter("alpha"))
        with pytest.raises(
            TypeError,
            match="unrecognized parameter type in conversion: <class 'sympy.core.numbers.ImaginaryUnit'>",
        ):
            to_qiskit(braket_circuit)

    def test_unitary(self):
        """
        Tests braket to qiskit conversion with UnitaryGate.
        """
        braket_circuit = Circuit().h(0).unitary([0, 1], Gate.CNot().to_matrix())
        qiskit_circuit = to_qiskit(braket_circuit)

        expected_qiskit_circuit = QuantumCircuit(2)
        expected_qiskit_circuit.h(0)
        expected_qiskit_circuit.unitary(qiskit_gates.CXGate().to_matrix(), [0, 1])
        expected_qiskit_circuit.measure_all()

        self.assertEqual(qiskit_circuit, expected_qiskit_circuit)

    def test_control_modifier(self):
        """
        Tests braket to qiskit conversion with controlled gates.
        """
        braket_circuit = Circuit().x(1, control=[0])
        qiskit_circuit = to_qiskit(braket_circuit)

        expected_qiskit_circuit = QuantumCircuit(2)
        cx = qiskit_gates.XGate().control(1)
        expected_qiskit_circuit.append(cx, [0, 1])

        expected_qiskit_circuit.measure_all()
        self.assertEqual(qiskit_circuit, expected_qiskit_circuit)

    def test_unused_middle_qubit(self):
        """
        Tests braket to qiskit conversion with non-continuous qubit registers.
        """
        braket_circuit = Circuit().x(3, control=[0, 2], control_state="10")
        qiskit_circuit = to_qiskit(braket_circuit)

        expected_qiskit_circuit = QuantumCircuit(3)
        cx = qiskit_gates.XGate().control(2, ctrl_state="01")
        expected_qiskit_circuit.append(cx, [0, 1, 2])
        expected_qiskit_circuit.measure_all()

        self.assertEqual(qiskit_circuit, expected_qiskit_circuit)

    def test_control_modifier_with_control_state(self):
        """
        Tests braket to qiskit conversion with controlled gates and control state.
        """
        braket_circuit = Circuit().x(3, control=[0, 1, 2], control_state="100")
        qiskit_circuit = to_qiskit(braket_circuit)

        expected_qiskit_circuit = QuantumCircuit(4)
        cx = qiskit_gates.XGate().control(3, ctrl_state="001")
        expected_qiskit_circuit.append(cx, [0, 1, 2, 3])
        expected_qiskit_circuit.measure_all()

        self.assertEqual(qiskit_circuit, expected_qiskit_circuit)

    def test_power(self):
        """
        Tests braket to qiskit conversion with gate exponentiation.
        """
        braket_circuit = Circuit().x(0, power=0.5)
        qiskit_circuit = to_qiskit(braket_circuit)

        expected_qiskit_circuit = QuantumCircuit(1)
        sx = qiskit_gates.XGate().power(0.5)
        expected_qiskit_circuit.append(sx, [0])
        expected_qiskit_circuit.measure_all()

        self.assertEqual(qiskit_circuit, expected_qiskit_circuit)

    def test_unsupported_braket_gate(self):
        """Tests if TypeError is raised for unsupported Braket gate."""

        gate = getattr(Gate, "CNot")
        op = gate()
        instr = Instruction(op, range(2))
        circuit = Circuit().add_instruction(instr)

        with self.assertRaises(TypeError):
            with patch.dict(
                "qiskit_braket_provider.providers.adapter._BRAKET_GATE_NAME_TO_QISKIT_GATE",
                {"cnot": None},
            ):
                to_qiskit(circuit)

    def test_measure_subset(self):
        """Tests the measure instruction conversion from braket to qiskit"""
        braket_circuit = Circuit().h(0).cnot(0, 1).measure(0)
        qiskit_circuit = to_qiskit(braket_circuit)

        expected_qiskit_circuit = QuantumCircuit(2, 1)
        expected_qiskit_circuit.h(0)
        expected_qiskit_circuit.cx(0, 1)
        expected_qiskit_circuit.measure(0, 0)

        self.assertEqual(qiskit_circuit, expected_qiskit_circuit)

    def test_measure_multiple_indices(self):
        """
        Tests the measure instruction conversion with multiple
        indices in the braket measure target.
        """
        braket_circuit = Circuit().h(0).cnot(0, 1).cnot(1, 2).measure([0, 1, 2])
        qiskit_circuit = to_qiskit(braket_circuit)

        expected_qiskit_circuit = QuantumCircuit(3, 3)
        expected_qiskit_circuit.h(0)
        expected_qiskit_circuit.cx(0, 1)
        expected_qiskit_circuit.cx(1, 2)
        expected_qiskit_circuit.measure(0, 0)
        expected_qiskit_circuit.measure(1, 1)
        expected_qiskit_circuit.measure(2, 2)

        self.assertEqual(qiskit_circuit, expected_qiskit_circuit)

    def test_measure_different_indices(self):
        """
        Tests the measure instruction conversion from with
        the ordering of the targets unsorted.
        """
        braket_circuit = Circuit().h(0).cnot(0, 1).measure([1, 0])
        qiskit_circuit = to_qiskit(braket_circuit)

        expected_qiskit_circuit = QuantumCircuit(2, 2)
        expected_qiskit_circuit.h(0)
        expected_qiskit_circuit.cx(0, 1)
        expected_qiskit_circuit.measure(1, 0)
        expected_qiskit_circuit.measure(0, 1)

        self.assertEqual(qiskit_circuit, expected_qiskit_circuit)


class TestThereAndBackAgain(TestCase):
    """testing whether or not to_braket and to_qiskit work together"""

    def test_all_standard_gates(self):
        """
        Tests whether or not we can loop
        """

        gate_set = {
            attr
            for attr in dir(Gate)
            if attr[0].isupper() and attr.lower() in _BRAKET_GATE_NAME_TO_QISKIT_GATE
        }

        gate_set -= {"Unitary"}

        # pytest.mark.parametrize is incompatible with TestCase
        param_sets = [
            [0.1, 0.2, 0.3],
            [
                FreeParameter("alpha"),
                FreeParameter("beta"),
                FreeParameter("gamma"),
            ],
            [
                FreeParameter("alpha") + FreeParameter("delta"),
                FreeParameter("beta") + FreeParameter("epsilon"),
                FreeParameter("gamma") ** 2,
            ],
        ]
        for gate_name in gate_set:
            for params_braket in param_sets:
                gate = getattr(Gate, gate_name)
                if issubclass(gate, AngledGate):
                    op = gate(params_braket[0])
                elif issubclass(gate, DoubleAngledGate):
                    op = gate(params_braket[0], params_braket[1])
                elif issubclass(gate, TripleAngledGate):
                    op = gate(*params_braket)
                else:
                    op = gate()
                target = range(op.qubit_count)
                instr = Instruction(op, target)

                braket_circuit = Circuit().add_instruction(instr)
                qiskit_circuit = to_qiskit(braket_circuit, add_measurements=False)

                # deep copy is necessary to avoid parameter table inconsistency in the MS gate
                qiskit_back_circuit = to_qiskit(
                    to_braket(qiskit_circuit.copy()), add_measurements=False
                )

                num_para = len(qiskit_circuit.parameters)
                values = [0.5, 0.4, 0.8, 0.1, 0.2, 0.3]

                qiskit_circuit = qiskit_circuit.assign_parameters(values[:num_para], inplace=False)
                qiskit_back_circuit = qiskit_back_circuit.assign_parameters(values[:num_para])
                assert np.allclose(
                    Operator(qiskit_circuit).data, Operator(qiskit_back_circuit).data
                )

    def test_simple_travels(self):
        qc = QuantumCircuit(1, 1)
        qc.rz(0.1, 0)
        circ = Circuit().rz(0, 0.1)

        stayed_home = to_qiskit(to_braket(qc), add_measurements=False)  # passes
        lonely_mountain_and_back = to_qiskit(
            to_braket(to_qiskit(circ, add_measurements=False)), add_measurements=False
        )  # fails
        assert np.allclose(Operator(stayed_home).data, Operator(lonely_mountain_and_back).data)<|MERGE_RESOLUTION|>--- conflicted
+++ resolved
@@ -20,11 +20,8 @@
 from braket.device_schema.ionq import IonqDeviceCapabilities
 from braket.device_schema.simulators import GateModelSimulatorDeviceCapabilities
 from braket.devices import LocalSimulator
-<<<<<<< HEAD
 from braket.ir.openqasm import Program
-=======
 from braket.experimental_capabilities import EnableExperimentalCapability
->>>>>>> 6f6316ec
 from qiskit_braket_provider.providers.adapter import (
     _BRAKET_GATE_NAME_TO_QISKIT_GATE,
     _BRAKET_SUPPORTED_NOISES,
@@ -837,7 +834,6 @@
         res = LocalSimulator("braket_dm").run(qqc, shots=1000).result().measurement_counts
         assert res["01"] == 1000
 
-<<<<<<< HEAD
     def test_roundtrip_openqasm_custom_gate(self):
         qasm_string = """
         qubit[3] q;
@@ -880,7 +876,7 @@
         """
         qasm_program = Program(source=qasm_string, inputs={"x": "1011"})
         self.assertTrue(check_to_braket_openqasm_unitary_correct(qasm_program))
-=======
+
     def test_conditional_gate_with_condition_attribute(self):
         """Tests that operations with condition attribute raise NotImplementedError."""
         qc = QuantumCircuit(2, 2)
@@ -943,7 +939,6 @@
 
             braket_circuit = to_braket(qc, verbatim=True)
             self.assertGreater(len(braket_circuit.instructions), 0)
->>>>>>> 6f6316ec
 
 
 class TestFromBraket(TestCase):
