--- conflicted
+++ resolved
@@ -10,15 +10,12 @@
 )
 from qiskit.circuit.library import TwoLocal
 from qiskit.circuit.random import random_circuit
-<<<<<<< HEAD
 from qiskit.opflow import (
     I,
     X,
     Z,
 )
-=======
 from qiskit.result import Result
->>>>>>> 0ed0c242
 from qiskit.transpiler import Target
 from qiskit.utils import QuantumInstance
 
