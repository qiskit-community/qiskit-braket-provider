--- conflicted
+++ resolved
@@ -100,12 +100,7 @@
 
     def run(
         self, run_input: Union[QuantumCircuit, List[QuantumCircuit]], **options
-<<<<<<< HEAD
     ) -> AmazonBraketTask:
-
-=======
-    ) -> AWSBraketJob:
->>>>>>> 2434a9a2
         convert_input = (
             [run_input] if isinstance(run_input, QuantumCircuit) else list(run_input)
         )
