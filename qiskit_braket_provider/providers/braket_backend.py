"""Amazon Braket backends."""

import copy
import datetime
import enum
import logging
import warnings
from abc import ABC
from collections.abc import Callable, Iterable
from typing import Generic, TypeVar

from qiskit import QuantumCircuit
from qiskit.providers import BackendV2, Options, QubitProperties
from qiskit.transpiler import PassManager, Target

from braket.aws import AwsDevice, AwsDeviceType, AwsQuantumTask
from braket.aws.queue_information import QueueDepthInfo
from braket.circuits import Circuit
from braket.device_schema import DeviceActionType
from braket.devices import Device, LocalSimulator
from braket.program_sets import ProgramSet
from braket.tasks.local_quantum_task import LocalQuantumTask

from .. import version
from ..exception import QiskitBraketException
from .adapter import (
    aws_device_to_target,
    gateset_from_properties,
    local_simulator_to_target,
    native_angle_restrictions,
    native_gate_set,
    to_braket,
)
from .braket_quantum_task import BraketQuantumTask

logger = logging.getLogger(__name__)

_TASK_ID_DIVIDER = ";"

T = TypeVar("T", bound=Device, covariant=True)


class BraketBackend(BackendV2, ABC, Generic[T]):
    """BraketBackend."""

    def __init__(self, device: T, name: str, **fields):
        super().__init__(name=name, **fields)
        self._device = device

    def __repr__(self):
        return f"BraketBackend[{self.name}]"

    def _validate_meas_level(self, meas_level: enum.Enum | int):
        if isinstance(meas_level, enum.Enum):
            meas_level = meas_level.value
        if meas_level != 2:
            raise QiskitBraketException(
                f"Device {self.name} only supports classified measurement "
                f"results, received meas_level={meas_level}."
            )

    def get_gateset(self, native=False) -> set[str] | None:
        """Get the gate set of the device.

        Args:
            native (bool): Whether to return the device's native gates. Default: False.

        Returns:
            set[str] | None: The requested gate set.
        """
        if native:
            return native_gate_set(self._device.properties)
        else:
            action = self._device.properties.action.get(DeviceActionType.OPENQASM)
            return gateset_from_properties(action) if action else None

    def _run_program_set(self, braket_circuits: list[Circuit], shots: int | None, **options):
        program_set = ProgramSet(braket_circuits, shots_per_executable=shots)
        task = self._device.run(program_set, **options)
        return BraketQuantumTask(
            task_id=task.id, tasks=task, backend=self, shots=program_set.total_shots
        )


class BraketLocalBackend(BraketBackend[LocalSimulator]):
    """BraketLocalBackend."""

    def __init__(self, name: str = "default", **fields):
        """BraketLocalBackend for executing circuits locally.

        Example:
            >>> device = LocalSimulator()                    #Local State Vector Simulator
            >>> device = LocalSimulator("default")           #Local State Vector Simulator
            >>> device = LocalSimulator(name="default")      #Local State Vector Simulator
            >>> device = LocalSimulator(name="braket_sv")    #Local State Vector Simulator
            >>> device = LocalSimulator(name="braket_dm")    #Local Density Matrix Simulator

        Args:
            name: name of backend
            **fields: extra fields
        """
        simulator = LocalSimulator(backend=name)
        super().__init__(simulator, name or simulator.name, **fields)
        self._target = local_simulator_to_target(self._device)
        self._gateset = self.get_gateset()
        self.status = self._device.status

    @property
    def target(self):
        return self._target

    @property
    def max_circuits(self):
        return None

    @classmethod
    def _default_options(cls):
        return Options()

    @property
    def dtm(self) -> float:
        raise NotImplementedError(
            f"System time resolution of output signals is not supported by {self.name}."
        )

    @property
    def meas_map(self) -> list[list[int]]:
        raise NotImplementedError(f"Measurement map is not supported by {self.name}.")

    def qubit_properties(self, qubit: int | list[int]) -> QubitProperties | list[QubitProperties]:
        raise NotImplementedError

    def drive_channel(self, qubit: int):
        raise NotImplementedError(f"Drive channel is not supported by {self.name}.")

    def measure_channel(self, qubit: int):
        raise NotImplementedError(f"Measure channel is not supported by {self.name}.")

    def acquire_channel(self, qubit: int):
        raise NotImplementedError(f"Acquire channel is not supported by {self.name}.")

    def control_channel(self, qubits: Iterable[int]):
        raise NotImplementedError(f"Control channel is not supported by {self.name}.")

    def run(
        self, run_input: QuantumCircuit | list[QuantumCircuit], *, shots: int = 1024, **options
    ) -> BraketQuantumTask:
        convert_input = [run_input] if isinstance(run_input, QuantumCircuit) else list(run_input)
        verbatim = options.pop("verbatim", False)
        circuits: list[Circuit] = [
            to_braket(circ, target=self._target if not verbatim else None, verbatim=verbatim)
            for circ in convert_input
        ]

        if shots == 0:
            circuits = list(map(lambda x: x.state_vector(), circuits))
        if "meas_level" in options:
            self._validate_meas_level(options["meas_level"])
            del options["meas_level"]
        tasks = []
        try:
            for circuit in circuits:
                task: LocalQuantumTask = self._device.run(task_specification=circuit, shots=shots)
                tasks.append(task)

        except Exception as ex:
            logger.error("During creation of tasks an error occurred: %s", ex)
            logger.error("Cancelling all tasks %d!", len(tasks))
            for task in tasks:
                logger.error("Attempt to cancel %s...", task.id)
                task.cancel()
                logger.error("State of %s: %s.", task.id, task.state())
            raise ex

        task_id = _TASK_ID_DIVIDER.join(task.id for task in tasks)

        return BraketQuantumTask(
            task_id=task_id,
            tasks=tasks,
            backend=self,
            shots=shots,
        )


class BraketAwsBackend(BraketBackend[AwsDevice]):
    """BraketAwsBackend."""

    def __init__(
        self,
        arn: str | None = None,
        provider=None,
        name: str = None,
        description: str = None,
        online_date: datetime.datetime = None,
        backend_version: str = None,
        *,
        device: AwsDevice | None = None,
        **fields,
    ):
        """BraketAwsBackend for executing circuits on Amazon Braket devices.

        Example:
            >>> provider = BraketProvider()
            >>> backend = provider.get_backend("SV1")
            >>> transpiled_circuit = transpile(circuit, backend=backend)
            >>> backend.run(transpiled_circuit, shots=10).result().get_counts()
            {"100": 10, "001": 10}

        Args:
            arn: ARN of the Braket device
            provider: Qiskit provider for this backend
            name: name of backend
            description: description of backend
            online_date: online date
            backend_version: backend version
            device: Braket device instance
            **fields: other arguments
        """
        if not (arn or device):
            raise ValueError("Must specify either arn or device")
        if arn and device:
            raise ValueError("Can only specify one of arn and device")
        aws_device = AwsDevice(arn) if arn else device
        super().__init__(
            aws_device,
            name or aws_device.name,
            provider=provider,
            description=description,
            online_date=online_date,
            backend_version=backend_version,
            **fields,
        )
        self._device.aws_session.add_braket_user_agent(
            f"QiskitBraketProvider/{version.__version__}"
        )
        self._target = aws_device_to_target(device=self._device)
        self._qubit_labels = (
            tuple(sorted(self._device.topology_graph.nodes))
            if self._device.topology_graph
            else None
        )
        self._gateset = self.get_gateset()
        self._supports_program_sets = (
            DeviceActionType.OPENQASM_PROGRAM_SET in self._device.properties.action
        )

    def retrieve_job(self, task_id: str) -> BraketQuantumTask:
        """Return a single job submitted to AWS backend.

        Args:
            task_id: ID of the task to retrieve.

        Returns:
            The job with the given ID.
        """
        task_ids = task_id.split(_TASK_ID_DIVIDER)

        return BraketQuantumTask(
            task_id=task_id,
            backend=self,
            tasks=[AwsQuantumTask(arn=task_id) for task_id in task_ids],
        )

    @property
    def target(self):
        return self._target

    @property
    def max_circuits(self):
        return None

    @property
    def qubit_labels(self) -> tuple[int, ...] | None:
        """
        tuple[int, ...] | None: The qubit labels of the underlying device, in ascending order.

        Unlike the qubits in the target, these labels are not necessarily contiguous.
        """
        return self._qubit_labels

    @classmethod
    def _default_options(cls):
        return Options()

    def qubit_properties(self, qubit: int | list[int]) -> QubitProperties | list[QubitProperties]:
        # TODO: fetch information from device.properties.provider
        raise NotImplementedError

    def queue_depth(self) -> QueueDepthInfo:
        """
        Task queue depth refers to the total number of quantum tasks currently waiting
        to run on a particular device.

        Returns:
            QueueDepthInfo: Instance of the QueueDepth class representing queue depth
            information for quantum jobs and hybrid jobs.
            Queue depth refers to the number of quantum jobs and hybrid jobs queued on a particular
            device. The normal tasks refers to the quantum jobs not submitted via Hybrid Jobs.
            Whereas, the priority tasks refers to the total number of quantum jobs waiting to run
            submitted through Amazon Braket Hybrid Jobs. These tasks run before the normal tasks.
            If the queue depth for normal or priority quantum tasks is greater than 4000, we display
            their respective queue depth as '>4000'. Similarly, for hybrid jobs if there are more
            than 1000 jobs queued on a device, display the hybrid jobs queue depth as '>1000'.
            Additionally, for QPUs if hybrid jobs queue depth is 0, we display information about
            priority and count of the running hybrid job.

        Example:
            Queue depth information for a running hybrid job.
            >>> device = BraketProvider().get_backend("SV1")
            >>> print(device.queue_depth())
            QueueDepthInfo(quantum_tasks={<QueueType.NORMAL: 'Normal'>: '0',
            <QueueType.PRIORITY: 'Priority'>: '1'}, jobs='0 (1 prioritized job(s) running)')

            If more than 4000 quantum jobs queued on a device.
            >>> device = BraketProvider().get_backend("SV1")
            >>> print(device.queue_depth())
            QueueDepthInfo(quantum_tasks={<QueueType.NORMAL: 'Normal'>: '>4000',
            <QueueType.PRIORITY: 'Priority'>: '2000'}, jobs='100')
        """
        return self._device.queue_depth()

    @property
    def dtm(self) -> float:
        raise NotImplementedError(
            f"System time resolution of output signals is not supported by {self.name}."
        )

    @property
    def meas_map(self) -> list[list[int]]:
        raise NotImplementedError(f"Measurement map is not supported by {self.name}.")

    def drive_channel(self, qubit: int):
        raise NotImplementedError(f"Drive channel is not supported by {self.name}.")

    def measure_channel(self, qubit: int):
        raise NotImplementedError(f"Measure channel is not supported by {self.name}.")

    def acquire_channel(self, qubit: int):
        raise NotImplementedError(f"Acquire channel is not supported by {self.name}.")

    def control_channel(self, qubits: Iterable[int]):
        raise NotImplementedError(f"Control channel is not supported by {self.name}.")

    def run(
        self,
        run_input: QuantumCircuit | list[QuantumCircuit],
<<<<<<< HEAD
        shots: int = 10,
=======
        shots: int | None = None,
>>>>>>> 86325d38
        verbatim: bool = False,
        native: bool = False,
        *,
        optimization_level: int = 0,
        callback: Callable | None = None,
        num_processes: int | None = None,
        pass_manager: PassManager | None = None,
        **options,
    ):
        """Execute QuantumCircuits on a BraketAwsBackend

        Args:
            run_input : QuantumCircuit or list of QuantumCircuits

        Kwargs:
            shots : number of measurement repetitions for the BraketAwsBackend
            verbatim : submit as a verbatim circuit (i.e. no transpilation)
            native : use the Qiskit transpiler to compile to a verbatim native circuit
            optimization_level : Qiskit transpiler optimization level
            callback : function for the Qiskit transpiler
            num_processes : allow for parallel transpilation
            pass_manager : user-specified PassManager for the Qiskit transpiler (creates verbatim)
        """

        if isinstance(run_input, QuantumCircuit):
            circuits = [run_input]
        elif isinstance(run_input, list):
            circuits = run_input
        else:
            raise QiskitBraketException(f"Unsupported input type: {type(run_input)}")

        if "meas_level" in options:
            self._validate_meas_level(options["meas_level"])
            del options["meas_level"]

        # Always use target for simulator
        target, basis_gates = self._target_and_basis_gates(native, pass_manager)
        braket_circuits = (
            to_braket(circuits, verbatim=True, qubit_labels=self._qubit_labels)
            if verbatim
            else to_braket(
                circuits,
                target=target,
                basis_gates=basis_gates,
                qubit_labels=self._qubit_labels,
                angle_restrictions=(
                    native_angle_restrictions(self._device.properties) if native else None
                ),
                optimization_level=optimization_level,
                callback=callback,
                num_processes=num_processes,
                pass_manager=pass_manager,
            )
        )
        return (
            self._run_program_set(braket_circuits, shots, **options)
            if self._supports_program_sets and shots != 0 and len(braket_circuits) > 1
            else self._run_batch(braket_circuits, shots, **options)
        )

    def _target_and_basis_gates(
        self, native: bool, pass_manager: PassManager
    ) -> tuple[Target | None, set[str] | None]:
        if pass_manager:
            return None, None
        if native or self._device.type == AwsDeviceType.SIMULATOR:
            # Always use target for simulator
            return self._target, None
        return None, self._gateset

    def _run_batch(self, braket_circuits: list[Circuit], shots: int, **options):
        batch_task = self._device.run_batch(braket_circuits, shots=shots, **options)
        tasks: list[AwsQuantumTask] = batch_task.tasks
        task_id = _TASK_ID_DIVIDER.join(task.id for task in tasks)
        return BraketQuantumTask(task_id=task_id, tasks=tasks, backend=self, shots=shots)

    def __deepcopy__(self, memo):
        """Create deepcopy of the BraketBackend.

        Note: the underlying self._device, and thus self._device.aws_session is shared between copies.
        """
        result = copy.copy(self)
        memo[id(self)] = result
        for key, value in self.__dict__.items():
            if key != "_device":
                setattr(result, key, copy.deepcopy(value, memo))  # Pass memo along
        return result


class AWSBraketBackend(BraketAwsBackend):
    """AWSBraketBackend."""

    def __init_subclass__(cls, **kwargs):
        """This throws a deprecation warning on subclassing."""
        warnings.warn(f"{cls.__name__} is deprecated.", DeprecationWarning, stacklevel=2)
        super().__init_subclass__(**kwargs)

    def __init__(
        self,
        device: AwsDevice,
        provider=None,
        name: str = None,
        description: str = None,
        online_date: datetime.datetime = None,
        backend_version: str = None,
        **fields,
    ):
        """This throws a deprecation warning on initialization."""
        warnings.warn(
            f"{self.__class__.__name__} is deprecated. Use BraketAwsBackend instead",
            DeprecationWarning,
            stacklevel=2,
        )
        super().__init__(
            device=device,
            provider=provider,
            name=name,
            description=description,
            online_date=online_date,
            backend_version=backend_version,
            **fields,
        )<|MERGE_RESOLUTION|>--- conflicted
+++ resolved
@@ -344,11 +344,7 @@
     def run(
         self,
         run_input: QuantumCircuit | list[QuantumCircuit],
-<<<<<<< HEAD
-        shots: int = 10,
-=======
         shots: int | None = None,
->>>>>>> 86325d38
         verbatim: bool = False,
         native: bool = False,
         *,
