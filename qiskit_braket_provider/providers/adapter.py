--- conflicted
+++ resolved
@@ -10,12 +10,8 @@
     Instruction,
     observables,
 )
-<<<<<<< HEAD
-from braket.parametric.free_parameter_expression import FreeParameterExpression
-=======
 import braket.circuits.gates as braket_gates
 
->>>>>>> c70791a2
 from braket.device_schema import (
     DeviceActionType,
     GateModelQpuParadigmProperties,
@@ -37,44 +33,8 @@
 
 from qiskit import QuantumCircuit, transpile
 from qiskit.circuit import Instruction as QiskitInstruction
-<<<<<<< HEAD
-from qiskit.circuit import Measure, Parameter, ParameterExpression
-from qiskit.circuit.library import (
-    CCXGate,
-    CPhaseGate,
-    CSwapGate,
-    CXGate,
-    CYGate,
-    CZGate,
-    ECRGate,
-    HGate,
-    IGate,
-    PhaseGate,
-    RXGate,
-    RXXGate,
-    RYGate,
-    RYYGate,
-    RZGate,
-    RZZGate,
-    SdgGate,
-    SGate,
-    SwapGate,
-    SXdgGate,
-    SXGate,
-    TdgGate,
-    TGate,
-    UGate,
-    U1Gate,
-    U2Gate,
-    U3Gate,
-    XGate,
-    YGate,
-    ZGate,
-)
-=======
 from qiskit.circuit import ControlledGate, Measure, Parameter
 import qiskit.circuit.library as qiskit_gates
->>>>>>> c70791a2
 
 from qiskit.transpiler import InstructionProperties, Target
 from qiskit_ionq import ionq_gates
@@ -531,19 +491,6 @@
                 "reset operation not supported by qiskit to braket adapter"
             )
         else:
-<<<<<<< HEAD
-            params = operation.params if hasattr(operation, "params") else []
-
-            for i, param in enumerate(params):
-                if isinstance(param, Parameter):
-                    cleaned_param_name = str(param._symbol_expr).replace('[', '').replace(']', '')
-                    params[i] = FreeParameter(cleaned_param_name)
-                elif isinstance(param, ParameterExpression):
-                    cleaned_expr_str = str(param._symbol_expr).replace('[', '').replace(']', '')
-                    params[i] = FreeParameterExpression(sympify(cleaned_expr_str))
-                    
-            for gate in qiskit_gate_names_to_braket_gates[gate_name](*params):
-=======
             params = _create_free_parameters(operation)
             if (
                 isinstance(operation, ControlledGate)
@@ -555,7 +502,6 @@
                 qubit_indices = [circuit.find_bit(qubit).index for qubit in qubits]
                 gate_qubit_count = gate.qubit_count
                 target_indices = qubit_indices[-gate_qubit_count:]
->>>>>>> c70791a2
                 instruction = Instruction(
                     # Getting the index from the bit mapping
                     operator=gate,
