"""Util function for provider."""

import warnings
from collections.abc import Callable, Iterable, Sequence
from math import inf, pi
from numbers import Number

import numpy as np
import qiskit.circuit.library as qiskit_gates
import qiskit.quantum_info as qiskit_qi
from qiskit import QuantumCircuit, transpile
from qiskit.circuit import (
    CircuitInstruction,
    ControlledGate,
    Gate,
    Measure,
    Parameter,
    ParameterExpression,
)
from qiskit.circuit import Instruction as QiskitInstruction
from qiskit.circuit.library import get_standard_gate_name_mapping
from qiskit.circuit.parametervector import ParameterVectorElement
from qiskit.transpiler import PassManager, Target
from qiskit_ionq import add_equivalences, ionq_gates
from sympy import Add, Expr, Mul, Pow, Symbol

import braket.circuits.gates as braket_gates
import braket.circuits.noises as braket_noises
from braket import experimental_capabilities as braket_expcaps
from braket.aws import AwsDevice, AwsDeviceType
<<<<<<< HEAD
from braket.circuits import (
    Circuit,
    FreeParameter,
    FreeParameterExpression,
    Instruction,
    measure,
)
from braket.default_simulator.openqasm.interpreter import Interpreter
from braket.default_simulator.openqasm.program_context import AbstractProgramContext
=======
from braket.circuits import Circuit, Instruction, measure
>>>>>>> 8e55d52c
from braket.device_schema import (
    DeviceActionType,
    DeviceCapabilities,
    OpenQASMDeviceActionProperties,
)
from braket.device_schema.ionq import IonqDeviceCapabilities
from braket.device_schema.rigetti import (
    RigettiDeviceCapabilities,
    RigettiDeviceCapabilitiesV2,
)
from braket.device_schema.simulators import GateModelSimulatorDeviceCapabilities
from braket.devices import LocalSimulator
from braket.ir.openqasm import Program
from braket.ir.openqasm.modifiers import Control
from braket.parametric import FreeParameter, FreeParameterExpression, Parameterizable
from qiskit_braket_provider.exception import QiskitBraketException
from qiskit_braket_provider.providers import braket_instructions

add_equivalences()

_BRAKET_TO_QISKIT_NAMES = {
    "u": "u",
    "phaseshift": "p",
    "cnot": "cx",
    "x": "x",
    "y": "y",
    "z": "z",
    "t": "t",
    "ti": "tdg",
    "s": "s",
    "si": "sdg",
    "v": "sx",
    "vi": "sxdg",
    "swap": "swap",
    "iswap": "iswap",
    "rx": "rx",
    "ry": "ry",
    "rz": "rz",
    "xx": "rxx",
    "yy": "ryy",
    "zz": "rzz",
    "i": "id",
    "h": "h",
    "cy": "cy",
    "cz": "cz",
    "ccnot": "ccx",
    "cswap": "cswap",
    "cphaseshift": "cp",
    "ecr": "ecr",
    "prx": "r",
    "gpi": "gpi",
    "gpi2": "gpi2",
    "ms": "ms",
    "gphase": "global_phase",
    "unitary": "unitary",
    "kraus": "kraus",
}

_CONTROLLED_GATES_BY_QUBIT_COUNT = {
    1: {
        "ch": "h",
        "cs": "s",
        "csdg": "sdg",
        "csx": "sx",
        "crx": "rx",
        "cry": "ry",
        "crz": "rz",
        "ccz": "cz",
    },
    3: {"c3sx": "sx"},
    inf: {"mcx": "cx"},
}

_ADDITIONAL_U_GATES = {"u1", "u2", "u3"}

_EPS = 1e-10  # global variable used to chop very small numbers to zero

_QISKIT_GATE_NAME_TO_BRAKET_GATE: dict[str, Callable] = {
    "u1": lambda lam: [braket_gates.U(0, 0, lam)],
    "u2": lambda phi, lam: [braket_gates.U(pi / 2, phi, lam)],
    "u3": lambda theta, phi, lam: [braket_gates.U(theta, phi, lam)],
    "u": lambda theta, phi, lam: [braket_gates.U(theta, phi, lam)],
    "p": lambda angle: [braket_gates.PhaseShift(angle)],
    "cp": lambda angle: [braket_gates.CPhaseShift(angle)],
    "cx": lambda: [braket_gates.CNot()],
    "x": lambda: [braket_gates.X()],
    "y": lambda: [braket_gates.Y()],
    "z": lambda: [braket_gates.Z()],
    "t": lambda: [braket_gates.T()],
    "tdg": lambda: [braket_gates.Ti()],
    "s": lambda: [braket_gates.S()],
    "sdg": lambda: [braket_gates.Si()],
    "sx": lambda: [braket_gates.V()],
    "sxdg": lambda: [braket_gates.Vi()],
    "swap": lambda: [braket_gates.Swap()],
    "rx": lambda angle: [braket_gates.Rx(angle)],
    "ry": lambda angle: [braket_gates.Ry(angle)],
    "rz": lambda angle: [braket_gates.Rz(angle)],
    "rzz": lambda angle: [braket_gates.ZZ(angle)],
    "id": lambda: [braket_gates.I()],
    "h": lambda: [braket_gates.H()],
    "cy": lambda: [braket_gates.CY()],
    "cz": lambda: [braket_gates.CZ()],
    "ccx": lambda: [braket_gates.CCNot()],
    "cswap": lambda: [braket_gates.CSwap()],
    "rxx": lambda angle: [braket_gates.XX(angle)],
    "ryy": lambda angle: [braket_gates.YY(angle)],
    "ecr": lambda: [braket_gates.ECR()],
    "iswap": lambda: [braket_gates.ISwap()],
    "r": lambda angle_1, angle_2: [braket_gates.PRx(angle_1, angle_2)],
    # IonQ gates
    "gpi": lambda turns: [braket_gates.GPi(2 * pi * turns)],
    "gpi2": lambda turns: [braket_gates.GPi2(2 * pi * turns)],
    "ms": lambda turns_1, turns_2, turns_3: [
        braket_gates.MS(2 * pi * turns_1, 2 * pi * turns_2, 2 * pi * turns_3)
    ],
    "zz": lambda angle: [braket_gates.ZZ(2 * pi * angle)],
    # Global phase
    "global_phase": lambda phase: [braket_gates.GPhase(phase)],
    "unitary": lambda operators: [braket_gates.Unitary(operators[0])],
    "kraus": lambda operators: [braket_noises.Kraus(operators)],
    "CCPRx": lambda angle_1, angle_2, feedback_key: [
        braket_expcaps.iqm.classical_control.CCPRx(angle_1, angle_2, feedback_key)
    ],
    "MeasureFF": lambda feedback_key: [
        braket_expcaps.iqm.classical_control.MeasureFF(feedback_key)
    ],
}

_QISKIT_CONTROLLED_GATE_NAMES_TO_BRAKET_GATES: dict[str, Callable] = {
    controlled_gate: _QISKIT_GATE_NAME_TO_BRAKET_GATE[base_gate]
    for gate_map in _CONTROLLED_GATES_BY_QUBIT_COUNT.values()
    for controlled_gate, base_gate in gate_map.items()
}

_STANDARD_GATE_NAME_MAPPING = get_standard_gate_name_mapping()

_BRAKET_GATE_NAME_TO_QISKIT_GATE: dict[str, QiskitInstruction | None] = {
    "u": qiskit_gates.UGate(Parameter("theta"), Parameter("phi"), Parameter("lam")),
    "u1": qiskit_gates.U1Gate(Parameter("theta")),
    "u2": qiskit_gates.U2Gate(Parameter("theta"), Parameter("lam")),
    "u3": qiskit_gates.U3Gate(Parameter("theta"), Parameter("phi"), Parameter("lam")),
    "h": qiskit_gates.HGate(),
    "ccnot": qiskit_gates.CCXGate(),
    "cnot": qiskit_gates.CXGate(),
    "cphaseshift": qiskit_gates.CPhaseGate(Parameter("theta")),
    "cswap": qiskit_gates.CSwapGate(),
    "cy": qiskit_gates.CYGate(),
    "cz": qiskit_gates.CZGate(),
    "i": qiskit_gates.IGate(),
    "phaseshift": qiskit_gates.PhaseGate(Parameter("theta")),
    "rx": qiskit_gates.RXGate(Parameter("theta")),
    "ry": qiskit_gates.RYGate(Parameter("theta")),
    "rz": qiskit_gates.RZGate(Parameter("phi")),
    "s": qiskit_gates.SGate(),
    "si": qiskit_gates.SdgGate(),
    "swap": qiskit_gates.SwapGate(),
    "t": qiskit_gates.TGate(),
    "ti": qiskit_gates.TdgGate(),
    "v": qiskit_gates.SXGate(),
    "vi": qiskit_gates.SXdgGate(),
    "x": qiskit_gates.XGate(),
    "xx": qiskit_gates.RXXGate(Parameter("theta")),
    "y": qiskit_gates.YGate(),
    "yy": qiskit_gates.RYYGate(Parameter("theta")),
    "z": qiskit_gates.ZGate(),
    "zz": qiskit_gates.RZZGate(Parameter("theta")),
    "ecr": qiskit_gates.ECRGate(),
    "prx": qiskit_gates.RGate(Parameter("theta"), Parameter("phi")),
    "iswap": qiskit_gates.iSwapGate(),
    "gpi": ionq_gates.GPIGate(Parameter("phi") / (2 * pi)),
    "gpi2": ionq_gates.GPI2Gate(Parameter("phi") / (2 * pi)),
    "ms": ionq_gates.MSGate(
        Parameter("phi0") / (2 * pi),
        Parameter("phi1") / (2 * pi),
        Parameter("theta") / (2 * pi),
    ),
    "gphase": qiskit_gates.GlobalPhaseGate(Parameter("theta")),
    "measure": qiskit_gates.Measure(),
    "unitary": qiskit_gates.UnitaryGate,
    "kraus": qiskit_qi.Kraus,
    "cc_prx": braket_instructions.CCPRx(
        Parameter("angle_1"), Parameter("angle_2"), Parameter("feedback_key")
    ),
    "measure_ff": braket_instructions.MeasureFF(Parameter("feedback_key")),
}

_BRAKET_SUPPORTED_NOISES = [
    "kraus",
    "bitflip",
    "depolarizing",
    "amplitudedamping",
    "generalizedamplitudedamping",
    "phasedamping",
    "phaseflip",
    "paulichannel",
    "twoqubitdepolarizing",
    "twoqubitdephasing",
    # "twoqubitpaulichannel" no to_open qasm support yet
]

_Translatable = QuantumCircuit | Circuit | Program | str


class _QiskitProgramContext(AbstractProgramContext):
    def __init__(self):
        super().__init__()
        self._circuit = QuantumCircuit()

    @property
    def circuit(self):
        return self._circuit

    def add_qubits(self, name: str, num_qubits: int | None = 1) -> None:
        super().add_qubits(name, num_qubits)
        self._circuit.add_register(num_qubits, num_qubits)

    def is_builtin_gate(self, name: str) -> bool:
        return name in _BRAKET_GATE_NAME_TO_QISKIT_GATE

    def add_phase_instruction(self, target, phase_value):
        self._circuit.global_phase += phase_value

    def add_gate_instruction(
        self, gate_name: str, target: tuple[int, ...], params, ctrl_modifiers: list[int], power: int
    ):
        gate: Gate = _BRAKET_GATE_NAME_TO_QISKIT_GATE[gate_name].copy()
        params = (
            [float(param) if isinstance(param, Number) else param for param in params]
            if params is not None
            else []
        )
        if params:
            gate.params = params
        gate = gate.power(float(power))
        if ctrl_modifiers:
            gate = gate.control(
                len(ctrl_modifiers), ctrl_state=str("".join([str(i) for i in ctrl_modifiers]))
            )
        self._circuit.append(CircuitInstruction(gate, target))

    def handle_parameter_value(self, value: Number | Expr) -> Number | Parameter:
        return _sympy_to_qiskit(value) if isinstance(value, Expr) else value

    def add_measure(self, target: tuple[int], classical_targets: Iterable[int] = None):
        for iter, qubit in enumerate(target):
            index = classical_targets[iter] if classical_targets else iter
            self._circuit.measure(qubit, index)


def native_gate_connectivity(properties: DeviceCapabilities) -> list[list[int]] | None:
    """Returns the connectivity natively supported by a Braket device from its properties

    Args:
        properties (DeviceCapabilities): The device properties of the Braket device.

    Returns:
        list[list[int]] | None: A list of connected qubit pairs or `None` if the device is fully
            connected.
    """
    device_connectivity = properties.paradigm.connectivity
    connectivity = (
        [
            [int(x), int(y)]
            for x, neighborhood in device_connectivity.connectivityGraph.items()
            for y in neighborhood
        ]
        if not device_connectivity.fullyConnected
        else None
    )
    return connectivity


def native_gate_set(properties: DeviceCapabilities) -> set[str]:
    """Returns the gate set natively supported by a Braket device from its properties

    Args:
        properties (DeviceCapabilities): The device properties of the Braket device.

    Returns:
        set[str]: The names of qiskit gates natively supported by the Braket device.
    """
    native_list = properties.paradigm.nativeGateSet
    return {
        _BRAKET_TO_QISKIT_NAMES[op.lower()]
        for op in native_list
        if op.lower() in _BRAKET_TO_QISKIT_NAMES
    }


def native_angle_restrictions(
    properties: DeviceCapabilities,
) -> dict[str, dict[int, set[float] | tuple[float, float]]]:
    """Returns angle restrictions for gates natively supported by a Braket device.

    The returned mapping specifies, for each gate name, constraints on the
    gate parameters indexed by their position. The constraint can either be a
    set of allowed angles or a tuple representing an inclusive ``(min, max)``
    range. Angle units are in radians.

    Args:
        properties (DeviceCapabilities): The device properties of the Braket device.

    Returns:
        dict[str, dict[int, set[float] | tuple[float, float]]]: Mapping
        of gate names to parameter index restrictions.
    """

    if isinstance(properties, (RigettiDeviceCapabilities, RigettiDeviceCapabilitiesV2)):
        return {"rx": {0: {pi, -pi, pi / 2, -pi / 2}}}
    if isinstance(properties, IonqDeviceCapabilities):
        return {"ms": {2: (0.0, 0.25)}}
    return {}


def gateset_from_properties(properties: OpenQASMDeviceActionProperties) -> set[str]:
    """Returns the gateset supported by a Braket device with the given properties

    Args:
        properties (OpenQASMDeviceActionProperties): The action properties of the Braket device.

    Returns:
        set[str]: The names of the gates supported by the device
    """
    gateset = {
        _BRAKET_TO_QISKIT_NAMES[op.lower()]
        for op in properties.supportedOperations
        if op.lower() in _BRAKET_TO_QISKIT_NAMES
    }
    if "u" in gateset:
        gateset.update(_ADDITIONAL_U_GATES)
    max_control = 0
    for modifier in properties.supportedModifiers:
        if isinstance(modifier, Control):
            max_control = modifier.max_qubits
            break
    return gateset.union(_get_controlled_gateset(gateset, max_control))


def _get_controlled_gateset(base_gateset: set[str], max_qubits: int | None = None) -> set[str]:
    """Returns the Qiskit gates expressible as controlled versions of existing Braket gates

    This set can be filtered by the maximum number of control qubits.

    Args:
        base_gateset (set[str]): The base (without control modifiers) gates supported
        max_qubits (int | None): The maximum number of control qubits that can be used to express
            the Qiskit gate as a controlled Braket gate. If `None`, then there is no limit to the
            number of control qubits. Default: `None`.

    Returns:
        set[str]: The names of the controlled gates.
    """
    max_control = max_qubits if max_qubits is not None else inf
    return {
        controlled_gate
        for control_count, gate_map in _CONTROLLED_GATES_BY_QUBIT_COUNT.items()
        for controlled_gate, base_gate in gate_map.items()
        if control_count <= max_control and base_gate in base_gateset
    }


def local_simulator_to_target(simulator: LocalSimulator) -> Target:
    """Converts properties of a Braket LocalSimulator into a Qiskit Target object.

    Args:
        simulator (LocalSimulator): Amazon Braket LocalSimulator

    Returns:
        Target: Target for Qiskit backend
    """
    return _simulator_target(
        f"Target for Amazon Braket local simulator: {simulator.name}",
        simulator.properties,
    )


def aws_device_to_target(device: AwsDevice) -> Target:
    """Converts properties of Braket AwsDevice into a Qiskit Target object.

    Args:
        device (AwsDevice): Amazon Braket AwsDevice

    Returns:
        Target: Target for Qiskit backend
    """
    match device.type:
        case AwsDeviceType.QPU:
            return _qpu_target(f"Target for Amazon Braket QPU: {device.name}", device.properties)
        case AwsDeviceType.SIMULATOR:
            return _simulator_target(
                f"Target for Amazon Braket simulator: {device.name}", device.properties
            )
    raise QiskitBraketException(
        "Cannot convert to target. "
        f"{device.properties.__class__} device capabilities are not supported."
    )


def _simulator_target(description: str, properties: GateModelSimulatorDeviceCapabilities):
    target = Target(description=description, num_qubits=properties.paradigm.qubitCount)
    action = (
        properties.action.get(DeviceActionType.OPENQASM)
        if properties.action.get(DeviceActionType.OPENQASM)
        else properties.action.get(DeviceActionType.JAQCD)
    )
    for operation in action.supportedOperations:
        instruction = _BRAKET_GATE_NAME_TO_QISKIT_GATE.get(operation.lower())
        if instruction:
            target.add_instruction(instruction, name=_BRAKET_TO_QISKIT_NAMES[operation.lower()])
    if isinstance(action, OpenQASMDeviceActionProperties):
        max_control = 0
        for modifier in action.supportedModifiers:
            if isinstance(modifier, Control):
                max_control = modifier.max_qubits
                break
        for gate in _get_controlled_gateset(target.keys(), max_control):
            if gate in _STANDARD_GATE_NAME_MAPPING:
                target.add_instruction(_STANDARD_GATE_NAME_MAPPING[gate])
    target.add_instruction(Measure())
    return target


def _qpu_target(description: str, properties: DeviceCapabilities):
    paradigm = properties.paradigm
    qubit_count = paradigm.qubitCount
    target = Target(description=description, num_qubits=qubit_count)

    # TODO: Build target from AwsDevice.topology_graph instead of paradigm properties
    connectivity = paradigm.connectivity
    connectivity_graph = (
        _contiguous_qubit_indices(connectivity.connectivityGraph)
        if not connectivity.fullyConnected
        else None
    )

    # TODO: Use gate calibrations if available
    for operation in paradigm.nativeGateSet:
        if instruction := _BRAKET_GATE_NAME_TO_QISKIT_GATE.get(operation.lower(), None):
            match instruction.num_qubits:
                case 1:
                    target.add_instruction(instruction, {(i,): None for i in range(qubit_count)})
                case 2:
                    target.add_instruction(
                        instruction,
                        _2q_instruction_properties(qubit_count, connectivity_graph),
                    )

    target.add_instruction(Measure(), {(i,): None for i in range(qubit_count)})
    return target


def _2q_instruction_properties(qubit_count, connectivity_graph):
    instruction_props = {}

    # building coupling map for fully connected device
    if not connectivity_graph:
        for src in range(qubit_count):
            for dst in range(qubit_count):
                if src != dst:
                    instruction_props[(src, dst)] = None
                    instruction_props[(dst, src)] = None

    # building coupling map for device with connectivity graph
    else:
        for src, connections in connectivity_graph.items():
            for dst in connections:
                instruction_props[(int(src), int(dst))] = None

    return instruction_props


def _contiguous_qubit_indices(connectivity_graph: dict) -> dict:
    """Device qubit indices may be noncontiguous (label between x0 and x7, x being
    the number of the octagon) while the Qiskit transpiler creates and/or
    handles coupling maps with contiguous indices. This function converts the
    noncontiguous connectivity graph from Aspen to a contiguous one.

    Args:
        connectivity_graph (dict): connectivity graph from Aspen. For example
            4 qubit system, the connectivity graph will be:
                {"0": ["1", "2", "7"], "1": ["0","2","7"], "2": ["0","1","7"],
                "7": ["0","1","2"]}

    Returns:
        dict: Connectivity graph with contiguous indices. For example for an
        input connectivity graph with noncontiguous indices (qubit 0, 1, 2 and
        then qubit 7) as shown here:
            {"0": ["1", "2", "7"], "1": ["0","2","7"], "2": ["0","1","7"],
            "7": ["0","1","2"]}
        the qubit index 7 will be mapped to qubit index 3 for the qiskit
        transpilation step. Thereby the resultant contiguous qubit indices
        output will be:
            {"0": ["1", "2", "3"], "1": ["0","2","3"], "2": ["0","1","3"],
            "3": ["0","1","2"]}
    """
    # Creates list of existing qubit indices which are noncontiguous.
    indices = sorted(
        int(i) for i in set.union(*[{k} | set(v) for k, v in connectivity_graph.items()])
    )
    # Creates a list of contiguous indices for number of qubits.
    map_list = list(range(len(indices)))
    # Creates a dictionary to remap the noncontiguous indices to contiguous.
    mapper = dict(zip(indices, map_list))
    # Performs the remapping from the noncontiguous to the contiguous indices.
    contiguous_connectivity_graph = {
        mapper[int(k)]: [mapper[int(v)] for v in val] for k, val in connectivity_graph.items()
    }
    return contiguous_connectivity_graph


def to_braket(
    circuit: _Translatable | Iterable[_Translatable],
    basis_gates: Iterable[str] | None = None,
    verbatim: bool = False,
    connectivity: list[list[int]] | None = None,
    angle_restrictions: dict[str, dict[int, set[float] | tuple[float, float]]] | None = None,
    *,
    target: Target | None = None,
    qubit_labels: Sequence[int] | None = None,
    optimization_level: int = 0,
    callback: Callable | None = None,
    num_processes: int | None = None,
    pass_manager: PassManager | None = None,
) -> Circuit | list[Circuit]:
    """Return a Braket quantum circuit from a Qiskit quantum circuit.

    Args:
        circuit (QuantumCircuit | Circuit | Program | str | Iterable): Qiskit or Braket circuit(s)
            or OpenQASM 3 program(s) to transpile and translate to Braket.
        basis_gates (Iterable[str] | None): The gateset to transpile to. Can only be provided
            if target is `None`. If `None` and target is `None`, the transpiler will use all gates
            defined in the Braket SDK. Default: `None`.
        verbatim (bool): Whether to translate the circuit without any modification, in other
            words without transpiling it. Default: False.
        connectivity (list[list[int]] | None): If provided, will transpile to a circuit
            with this connectivity. Default: `None`.
        angle_restrictions (dict[str, dict[int, set[float] | tuple[float, float]]] | None):
            Mapping of gate names to parameter angle constraints used to
            validate numeric parameters. Default: `None`.
        target (Target | None): A backend transpiler target. Can only be provided
            if basis_gates is `None`. Default: `None`.
        qubit_labels (Sequence[int] | None): A list of (not necessarily contiguous) indices of
            qubits in the underlying Amazon Braket device. If not supplied, then the indices are
            assumed to be contiguous.
        optimization_level (int): The optimization level to pass to `qiskit.transpile`.
            Default: 0 (no optimization).
        callback (Callable | None): A callback function that will be called after each transpiler
            pass execution. Default: `None`.
        num_processes (int | None): The maximum number of parallel transpilation processes for
            multiple circuits. Default: `None`.
        pass_manager (PassManager): `PassManager` to transpile the circuit; will raise an error if
            used in conjunction with a target, basis gates, or connectivity. Default: `None`.

    Returns:
        Circuit | list[Circuit]: Braket circuit or circuits
    """
    single_instance = isinstance(circuit, _Translatable) or not isinstance(circuit, Iterable)
    if single_instance:
        circuit = [circuit]
    circuit = [to_qiskit(c) if isinstance(c, (Circuit, Program, str)) else c for c in circuit]
    other_types = {type(c).__name__ for c in circuit if not isinstance(c, QuantumCircuit)}
    if other_types:
        raise TypeError(f"Expected only QuantumCircuits, got {other_types} instead.")
    loose_constraints = basis_gates or connectivity
    if pass_manager and (target or loose_constraints):
        raise ValueError(
            "Cannot specify target, basis gates, or connectivity alongside pass manager"
        )
    if loose_constraints and target:
        raise ValueError("Cannot specify basis gates or connectivity alongside target.")

    if pass_manager:
        circuit = pass_manager.run(circuit, callback=callback, num_processes=num_processes)
    elif not verbatim:
        # If basis_gates is not None, then target remains empty
        target = target if basis_gates or target else _default_target(circuit)
        if (
            target
            or connectivity
            or (
                basis_gates
                and not {gate.name for circ in circuit for gate, _, _ in circ.data}.issubset(
                    basis_gates
                )
            )
        ):
            circuit = transpile(
                circuit,
                basis_gates=basis_gates,
                coupling_map=connectivity,
                optimization_level=optimization_level,
                target=target,
                callback=callback,
                num_processes=num_processes,
            )
    translated = [
        _translate_to_braket(
            circ, target, qubit_labels, verbatim, basis_gates, angle_restrictions, pass_manager
        )
        for circ in circuit
    ]
    return translated[0] if single_instance else translated


def _translate_to_braket(
    circuit: _Translatable,
    target: Target | None,
    qubit_labels: Sequence[int] | None,
    verbatim: bool,
    basis_gates: Iterable[str] | None,
    angle_restrictions: dict[str, dict[int, set[float] | tuple[float, float]]] | None,
    pass_manager: PassManager | None,
) -> Circuit:
    # Verify that ParameterVector would not collide with scalar variables after renaming.
    _validate_name_conflicts(circuit.parameters)
    # Handle qiskit to braket conversion
    measured_qubits: dict[int, int] = {}
    braket_circuit = Circuit()
    qubit_labels = qubit_labels or _default_qubit_labels(circuit)
    for circuit_instruction in circuit.data:
        operation = circuit_instruction.operation
        qubits = circuit_instruction.qubits

        if getattr(operation, "condition", None):
            raise NotImplementedError(
                f"Conditional operations are not supported. Found conditional gate '{operation.name}'. "
                f"Only MeasureFF and CCPRx gates are supported in Braket."
            )

        match gate_name := operation.name:
            case "measure":
                qubit = qubits[0]  # qubit count = 1 for measure
                qubit_index = qubit_labels[circuit.find_bit(qubit).index]
                if qubit_index in measured_qubits.values():
                    raise ValueError(f"Cannot measure previously measured qubit {qubit_index}")
                clbit = circuit.find_bit(circuit_instruction.clbits[0]).index
                measured_qubits[clbit] = qubit_index
            case "barrier":
                warnings.warn("The Qiskit circuit contains barrier instructions that are ignored.")
            case "reset":
                raise NotImplementedError(
                    "reset operation not supported by qiskit to braket adapter"
                )
            case "unitary" | "kraus":
                params = _create_free_parameters(operation)
                qubit_indices = [qubit_labels[circuit.find_bit(qubit).index] for qubit in qubits][
                    ::-1
                ]  # reversal for little to big endian notation

                for gate in _QISKIT_GATE_NAME_TO_BRAKET_GATE[gate_name](params):
                    braket_circuit += Instruction(
                        operator=gate,
                        target=qubit_indices,
                    )
            case _:
                if (
                    isinstance(operation, ControlledGate)
                    and operation.ctrl_state != 2**operation.num_ctrl_qubits - 1
                ):
                    raise ValueError("Negative control is not supported")
                # Getting the index from the bit mapping
                qubit_indices = [qubit_labels[circuit.find_bit(qubit).index] for qubit in qubits]
                if intersection := set(measured_qubits.values()).intersection(qubit_indices):
                    raise ValueError(
                        f"Cannot apply operation {gate_name} to measured qubits {intersection}"
                    )
                params = _create_free_parameters(operation)
                # TODO: Use angle_bounds in Target.add_instruction instead of validating here
                _validate_angle_restrictions(gate_name, params, angle_restrictions)
                if gate_name in _QISKIT_CONTROLLED_GATE_NAMES_TO_BRAKET_GATES:
                    for gate in _QISKIT_CONTROLLED_GATE_NAMES_TO_BRAKET_GATES[gate_name](*params):
                        gate_qubit_count = gate.qubit_count
                        braket_circuit += Instruction(
                            operator=gate,
                            target=qubit_indices[-gate_qubit_count:],
                            control=qubit_indices[:-gate_qubit_count],
                        )
                else:
                    for gate in _QISKIT_GATE_NAME_TO_BRAKET_GATE[gate_name](*params):
                        braket_circuit += Instruction(
                            operator=gate,
                            target=qubit_indices,
                        )
    global_phase = circuit.global_phase
    if abs(global_phase) > _EPS:
        if (target and "global_phase" in target) or (basis_gates and "global_phase" in basis_gates):
            braket_circuit.gphase(global_phase)
        else:
            warnings.warn(
                f"Device does not support global phase; "
                f"global phase of {global_phase} will not be included in Braket circuit"
            )

    # QPU targets will have qubits/pairs specified for each instruction;
    # Targets whose values consist solely of {None: None} are either simulator or default targets
    if verbatim or (target and any(v != {None: None} for v in target.values())) or pass_manager:
        braket_circuit = Circuit(braket_circuit.result_types).add_verbatim_box(
            Circuit(braket_circuit.instructions)
        )

    for clbit in sorted(measured_qubits):
        braket_circuit.measure(measured_qubits[clbit])

    return braket_circuit


def _default_target(circuits: Iterable[QuantumCircuit]) -> Target:
    num_qubits = max(circuit.num_qubits for circuit in circuits)
    target = Target(num_qubits=num_qubits)
    for braket_name, instruction in _BRAKET_GATE_NAME_TO_QISKIT_GATE.items():
        if name := _BRAKET_TO_QISKIT_NAMES.get(braket_name.lower()):
            target.add_instruction(instruction, name=name)
    target.add_instruction(Measure())
    return target


def _default_qubit_labels(circuit: QuantumCircuit) -> tuple[int, ...]:
    bits = sorted(circuit.find_bit(q).index for q in circuit.qubits)
    return tuple(range(max(bits) + 1)) if bits else tuple()


def _create_free_parameters(operation):
    for i, param in enumerate(params := operation.params):
        match param:
            case ParameterVectorElement():
                renamed_param_name = _rename_param_vector_element(param)
                params[i] = FreeParameter(renamed_param_name)
            case Parameter(name=name):
                params[i] = FreeParameter(name)
            case ParameterExpression():
                renamed_param_name = _rename_param_vector_element(param)
                params[i] = FreeParameterExpression(renamed_param_name)
    return params


def _validate_angle_restrictions(
    gate_name: str,
    params: Iterable,
    angle_restrictions: dict[str, dict[int, set[float] | tuple[float, float]]] | None,
) -> None:
    """Validate gate parameter angles against a restriction map.

    Parameters that are ``FreeParameter`` or ``ParameterExpression`` instances
    are ignored. Numeric angles are validated against the entry in
    ``angle_restrictions`` for the ``gate_name``. Each restriction can be a set
    of discrete allowed values or a ``(min, max)`` tuple describing an inclusive
    range.
    """
    if not angle_restrictions or gate_name not in angle_restrictions:
        return
    restrictions = angle_restrictions[gate_name]
    params = list(params)
    for index, restriction in restrictions.items():
        if index >= len(params):
            continue
        param = params[index]
        if isinstance(
            param,
            (
                FreeParameter,
                FreeParameterExpression,
                ParameterExpression,
            ),
        ):
            continue
        angle = float(param)
        if isinstance(restriction, set):
            if not any(abs(angle - allowed) <= _EPS for allowed in restriction):
                raise ValueError(
                    f"Angle {angle} for {gate_name} parameter {index} is not supported"
                )
        else:
            min_angle, max_angle = restriction
            if angle < min_angle - _EPS or angle > max_angle + _EPS:
                raise ValueError(
                    f"Angle {angle} for {gate_name} parameter {index} "
                    f"not in range [{min_angle}, {max_angle}]"
                )


def _rename_param_vector_element(parameter):
    return str(parameter).replace("[", "_").replace("]", "")


def _validate_name_conflicts(parameters):
    renamed_parameters = {_rename_param_vector_element(param) for param in parameters}
    if len(renamed_parameters) != len(parameters):
        raise ValueError(
            "ParameterVector elements are renamed from v[i] to v_i, which resulted "
            "in a conflict with another parameter. Please rename your parameters."
        )


def to_qiskit(circuit: Circuit | Program | str, add_measurements: bool = True) -> QuantumCircuit:
    """Return a Qiskit quantum circuit from a Braket quantum circuit.

    Args:
        circuit (Circuit | Program | str): Braket quantum circuit or OpenQASM 3 program.
        add_measurements (bool): Whether to append measurements in the conversion

    Returns:
        QuantumCircuit: Qiskit quantum circuit
    """
    if isinstance(circuit, Program):
        return (
            Interpreter(_QiskitProgramContext()).run(circuit.source, inputs=circuit.inputs).circuit
        )
    if isinstance(circuit, str):
        return Interpreter(_QiskitProgramContext()).run(circuit).circuit
    if not isinstance(circuit, Circuit):
        raise TypeError(f"Expected a Circuit, got {type(circuit)} instead.")

    num_measurements = sum(
        isinstance(instr.operator, measure.Measure) for instr in circuit.instructions
    )
    qiskit_circuit = QuantumCircuit(circuit.qubit_count, num_measurements)
    qubit_map = {int(qubit): index for index, qubit in enumerate(sorted(circuit.qubits))}
    cbit = 0
    for instruction in circuit.instructions:
        operator = instruction.operator
        gate_name = operator.name.lower()
        if gate_name in _BRAKET_SUPPORTED_NOISES:
            gate = _create_qiskit_kraus(operator.to_matrix())
        elif gate_name == "unitary":
            gate = _create_qiskit_unitary(operator.to_matrix())
        else:
            gate = _create_qiskit_gate(
                gate_name, operator.parameters if isinstance(operator, Parameterizable) else []
            )
        if (power := instruction.power) != 1:
            gate = gate**power
        if control_qubits := instruction.control:
            ctrl_state = instruction.control_state.as_string[::-1]
            gate = gate.control(len(control_qubits), ctrl_state=ctrl_state)

        target = [qiskit_circuit.qubits[qubit_map[i]] for i in control_qubits]
        target += [qiskit_circuit.qubits[qubit_map[i]] for i in instruction.target]

        if gate_name == "measure":
            qiskit_circuit.append(gate, target, [cbit])
            cbit += 1
        else:
            qiskit_circuit.append(gate, target)
    if num_measurements == 0 and add_measurements:
        qiskit_circuit.measure_all()
    return qiskit_circuit


def _create_qiskit_unitary(matrix: np.ndarray):
    return qiskit_gates.UnitaryGate(_reverse_endianness(matrix))


def _create_qiskit_kraus(gate_params: list[np.ndarray]) -> Instruction:
    """create qiskit.quantum_info.Kraus from Braket Kraus operators and reorder axes"""
    for i, param in enumerate(gate_params):
        assert param.shape[0] == param.shape[1], "Kraus operators must be square matrices."
        gate_params[i] = _reverse_endianness(param)
    return qiskit_qi.Kraus(gate_params)


def _sympy_to_qiskit(expr: Mul | Add | Symbol | Pow) -> ParameterExpression | Parameter:
    """convert a sympy expression to qiskit Parameters recursively"""
    match expr:
        case Mul():
            return _sympy_to_qiskit(expr.args[0]) * _sympy_to_qiskit(expr.args[1])
        case Add():
            return _sympy_to_qiskit(expr.args[0]) + _sympy_to_qiskit(expr.args[1])
        case Symbol():
            return Parameter(expr.name)
        case Pow():
            return _sympy_to_qiskit(expr.args[0]) ** int(expr.args[1])
        case obj if getattr(obj, "is_real", False):
            return float(obj)
    raise TypeError(f"unrecognized parameter type in conversion: {type(expr)}")


def _reverse_endianness(matrix: np.ndarray):
    n_q = int(np.log2(matrix.shape[0]))
    # Convert multi-qubit Kraus from little to big endian notation
    return (
        np.transpose(
            matrix.reshape([2] * n_q * 2),
            list(range(0, n_q))[::-1] + list(range(n_q, 2 * n_q))[::-1],
        ).reshape((2**n_q, 2**n_q))
        if n_q > 1
        else matrix
    )


def _create_qiskit_gate(
    gate_name: str, gate_params: list[float | FreeParameterExpression]
) -> Instruction:
    gate_instance = _BRAKET_GATE_NAME_TO_QISKIT_GATE.get(gate_name)
    if not gate_instance:
        raise TypeError(f'Braket gate "{gate_name}" not supported in Qiskit')
    gate_cls = gate_instance.__class__
    new_gate_params = []
    for param_expression, value in zip(gate_instance.params, gate_params):
        # extract the coefficient in the templated gate
        param = list(param_expression.parameters)[0].sympify()
        coeff = float(param_expression.sympify().subs(param, 1))
        new_gate_params.append(
            _sympy_to_qiskit(coeff * value.expression)
            if isinstance(value, FreeParameterExpression)
            else coeff * value
        )
    return gate_cls(*new_gate_params)


def convert_qiskit_to_braket_circuit(circuit: QuantumCircuit) -> Circuit:
    """Return a Braket quantum circuit from a Qiskit quantum circuit.

    Args:
        circuit (QuantumCircuit): Qiskit Quantum Circuit

    Returns:
        Circuit: Braket circuit
    """
    warnings.warn(
        "convert_qiskit_to_braket_circuit() is deprecated and "
        "will be removed in a future release. "
        "Use to_braket() instead.",
        DeprecationWarning,
    )
    return to_braket(circuit)


def convert_qiskit_to_braket_circuits(
    circuits: list[QuantumCircuit],
) -> Iterable[Circuit]:
    """Converts all Qiskit circuits to Braket circuits.

    Args:
        circuits (List(QuantumCircuit)): Qiskit quantum circuit

    Returns:
        Iterable[Circuit]: Braket circuit
    """
    warnings.warn(
        "convert_qiskit_to_braket_circuits() is deprecated and "
        "will be removed in a future release. "
        "Use to_braket() instead.",
        DeprecationWarning,
    )
    for circuit in circuits:
        yield to_braket(circuit)<|MERGE_RESOLUTION|>--- conflicted
+++ resolved
@@ -16,10 +16,10 @@
     Measure,
     Parameter,
     ParameterExpression,
+    ParameterVectorElement,
 )
 from qiskit.circuit import Instruction as QiskitInstruction
 from qiskit.circuit.library import get_standard_gate_name_mapping
-from qiskit.circuit.parametervector import ParameterVectorElement
 from qiskit.transpiler import PassManager, Target
 from qiskit_ionq import add_equivalences, ionq_gates
 from sympy import Add, Expr, Mul, Pow, Symbol
@@ -28,7 +28,6 @@
 import braket.circuits.noises as braket_noises
 from braket import experimental_capabilities as braket_expcaps
 from braket.aws import AwsDevice, AwsDeviceType
-<<<<<<< HEAD
 from braket.circuits import (
     Circuit,
     FreeParameter,
@@ -38,9 +37,6 @@
 )
 from braket.default_simulator.openqasm.interpreter import Interpreter
 from braket.default_simulator.openqasm.program_context import AbstractProgramContext
-=======
-from braket.circuits import Circuit, Instruction, measure
->>>>>>> 8e55d52c
 from braket.device_schema import (
     DeviceActionType,
     DeviceCapabilities,
