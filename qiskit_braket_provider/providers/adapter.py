"""Util function for provider."""

import warnings
from collections.abc import Callable, Iterable
from math import pi
from typing import Optional, Union

import braket.circuits.gates as braket_gates
import qiskit.circuit.library as qiskit_gates
from braket.aws import AwsDevice
from braket.circuits import (
    Circuit,
    FreeParameter,
    FreeParameterExpression,
    Instruction,
    observables,
)
from braket.device_schema import DeviceActionType, OpenQASMDeviceActionProperties
from braket.device_schema.ionq import IonqDeviceCapabilities
from braket.device_schema.oqc import OqcDeviceCapabilities
from braket.device_schema.rigetti import RigettiDeviceCapabilities
from braket.device_schema.simulators import GateModelSimulatorDeviceCapabilities
from braket.devices import LocalSimulator
from braket.ir.openqasm.modifiers import Control
from qiskit import QuantumCircuit, transpile
from qiskit.circuit import ControlledGate
from qiskit.circuit import Instruction as QiskitInstruction
from qiskit.circuit import Measure, Parameter, ParameterExpression
from qiskit.circuit.parametervector import ParameterVectorElement
from qiskit.transpiler import Target
from qiskit_ionq import ionq_gates

from qiskit_braket_provider.exception import QiskitBraketException

_BRAKET_TO_QISKIT_NAMES = {
    "u": "u",
    "phaseshift": "p",
    "cnot": "cx",
    "x": "x",
    "y": "y",
    "z": "z",
    "t": "t",
    "ti": "tdg",
    "s": "s",
    "si": "sdg",
    "v": "sx",
    "vi": "sxdg",
    "swap": "swap",
    "rx": "rx",
    "ry": "ry",
    "rz": "rz",
    "xx": "rxx",
    "yy": "ryy",
    "zz": "rzz",
    "i": "id",
    "h": "h",
    "cy": "cy",
    "cz": "cz",
    "ccnot": "ccx",
    "cswap": "cswap",
    "cphaseshift": "cp",
    "ecr": "ecr",
    "gpi": "gpi",
    "gpi2": "gpi2",
    "ms": "ms",
}

_CONTROLLED_GATES_BY_QUBIT_COUNT = {
    1: {"ch", "cs", "csdg", "csx", "crx", "cry", "crz", "ccz"},
    3: {"c3sx"},
}
_ARBITRARY_CONTROLLED_GATES = {"mcx"}

_ADDITIONAL_U_GATES = {"u1", "u2", "u3"}

_EPS = 1e-10  # global variable used to chop very small numbers to zero

_GATE_NAME_TO_BRAKET_GATE: dict[str, Callable] = {
    "u1": lambda lam: [braket_gates.U(0, 0, lam)],
    "u2": lambda phi, lam: [braket_gates.U(pi / 2, phi, lam)],
    "u3": lambda theta, phi, lam: [braket_gates.U(theta, phi, lam)],
    "u": lambda theta, phi, lam: [braket_gates.U(theta, phi, lam)],
    "p": lambda angle: [braket_gates.PhaseShift(angle)],
    "cp": lambda angle: [braket_gates.CPhaseShift(angle)],
    "cx": lambda: [braket_gates.CNot()],
    "x": lambda: [braket_gates.X()],
    "y": lambda: [braket_gates.Y()],
    "z": lambda: [braket_gates.Z()],
    "t": lambda: [braket_gates.T()],
    "tdg": lambda: [braket_gates.Ti()],
    "s": lambda: [braket_gates.S()],
    "sdg": lambda: [braket_gates.Si()],
    "sx": lambda: [braket_gates.V()],
    "sxdg": lambda: [braket_gates.Vi()],
    "swap": lambda: [braket_gates.Swap()],
    "rx": lambda angle: [braket_gates.Rx(angle)],
    "ry": lambda angle: [braket_gates.Ry(angle)],
    "rz": lambda angle: [braket_gates.Rz(angle)],
    "rzz": lambda angle: [braket_gates.ZZ(angle)],
    "id": lambda: [braket_gates.I()],
    "h": lambda: [braket_gates.H()],
    "cy": lambda: [braket_gates.CY()],
    "cz": lambda: [braket_gates.CZ()],
    "ccx": lambda: [braket_gates.CCNot()],
    "cswap": lambda: [braket_gates.CSwap()],
    "rxx": lambda angle: [braket_gates.XX(angle)],
    "ryy": lambda angle: [braket_gates.YY(angle)],
    "ecr": lambda: [braket_gates.ECR()],
    "iswap": lambda: [braket_gates.ISwap()],
    # IonQ gates
    "gpi": lambda angle: [braket_gates.GPi(2 * pi * angle)],
    "gpi2": lambda angle: [braket_gates.GPi2(2 * pi * angle)],
    "ms": lambda angle_1, angle_2, angle_3: [
        braket_gates.MS(2 * pi * angle_1, 2 * pi * angle_2, 2 * pi * angle_3)
    ],
    "zz": lambda angle: [braket_gates.ZZ(2 * pi * angle)],
}

_QISKIT_CONTROLLED_GATE_NAMES_TO_BRAKET_GATES: dict[str, Callable] = {
    "ch": braket_gates.H,
    "cs": braket_gates.S,
    "csdg": braket_gates.Si,
    "csx": braket_gates.V,
    "ccz": braket_gates.CZ,
    "c3sx": braket_gates.V,
    "mcx": braket_gates.CNot,
    "crx": braket_gates.Rx,
    "cry": braket_gates.Ry,
    "crz": braket_gates.Rz,
}

_TRANSLATABLE_QISKIT_GATE_NAMES = (
    set(_GATE_NAME_TO_BRAKET_GATE.keys())
    .union(set(_QISKIT_CONTROLLED_GATE_NAMES_TO_BRAKET_GATES))
    .union({"measure", "barrier", "reset"})
)

_GATE_NAME_TO_QISKIT_GATE: dict[str, Optional[QiskitInstruction]] = {
    "u": qiskit_gates.UGate(Parameter("theta"), Parameter("phi"), Parameter("lam")),
    "u1": qiskit_gates.U1Gate(Parameter("theta")),
    "u2": qiskit_gates.U2Gate(Parameter("theta"), Parameter("lam")),
    "u3": qiskit_gates.U3Gate(Parameter("theta"), Parameter("phi"), Parameter("lam")),
    "h": qiskit_gates.HGate(),
    "ccnot": qiskit_gates.CCXGate(),
    "cnot": qiskit_gates.CXGate(),
    "cphaseshift": qiskit_gates.CPhaseGate(Parameter("theta")),
    "cswap": qiskit_gates.CSwapGate(),
    "cy": qiskit_gates.CYGate(),
    "cz": qiskit_gates.CZGate(),
    "i": qiskit_gates.IGate(),
    "phaseshift": qiskit_gates.PhaseGate(Parameter("theta")),
    "rx": qiskit_gates.RXGate(Parameter("theta")),
    "ry": qiskit_gates.RYGate(Parameter("theta")),
    "rz": qiskit_gates.RZGate(Parameter("phi")),
    "s": qiskit_gates.SGate(),
    "si": qiskit_gates.SdgGate(),
    "swap": qiskit_gates.SwapGate(),
    "t": qiskit_gates.TGate(),
    "ti": qiskit_gates.TdgGate(),
    "v": qiskit_gates.SXGate(),
    "vi": qiskit_gates.SXdgGate(),
    "x": qiskit_gates.XGate(),
    "xx": qiskit_gates.RXXGate(Parameter("theta")),
    "y": qiskit_gates.YGate(),
    "yy": qiskit_gates.RYYGate(Parameter("theta")),
    "z": qiskit_gates.ZGate(),
    "zz": qiskit_gates.RZZGate(Parameter("theta")),
    "ecr": qiskit_gates.ECRGate(),
    "iswap": qiskit_gates.iSwapGate(),
    "gpi": ionq_gates.GPIGate(Parameter("phi") / (2 * pi)),
    "gpi2": ionq_gates.GPI2Gate(Parameter("phi") / (2 * pi)),
    "ms": ionq_gates.MSGate(
        Parameter("phi0") / (2 * pi),
        Parameter("phi1") / (2 * pi),
        Parameter("theta") / (2 * pi),
    ),
}


def gateset_from_properties(properties: OpenQASMDeviceActionProperties) -> set[str]:
    """Returns the gateset supported by a Braket device with the given properties

    Args:
        properties (OpenQASMDeviceActionProperties): The action properties of the Braket device.

    Returns:
        set[str]: The names of the gates supported by the device
    """
    gateset = {
        _BRAKET_TO_QISKIT_NAMES[op.lower()]
        for op in properties.supportedOperations
        if op.lower() in _BRAKET_TO_QISKIT_NAMES
    }
    max_control = 0
    for modifier in properties.supportedModifiers:
        if isinstance(modifier, Control):
            max_control = modifier.max_qubits
            break
    gateset.update(_get_controlled_gateset(max_control))
    if "u" in gateset:
        gateset.update(_ADDITIONAL_U_GATES)
    return gateset


def _get_controlled_gateset(max_qubits: Optional[int] = None) -> set[str]:
    """Returns the Qiskit gates expressible as controlled versions of existing Braket gates

    This set can be filtered by the maximum number of control qubits.

    Args:
        max_qubits (Optional[int]): The maximum number of control qubits that can be used to express
            the Qiskit gate as a controlled Braket gate. If `None`, then there is no limit to the
            number of control qubits. Default: `None`.

    Returns:
        set[str]: The names of the controlled gates.
    """
    if max_qubits is None:
        gateset = set().union(*[g for _, g in _CONTROLLED_GATES_BY_QUBIT_COUNT.items()])
        gateset.update(_ARBITRARY_CONTROLLED_GATES)
        return gateset
    return set().union(
        *[g for q, g in _CONTROLLED_GATES_BY_QUBIT_COUNT.items() if q <= max_qubits]
    )


def local_simulator_to_target(simulator: LocalSimulator) -> Target:
    """Converts properties of a Braket LocalSimulator into a Qiskit Target object.

    Args:
        simulator (LocalSimulator): Amazon Braket LocalSimulator

    Returns:
        Target: Target for Qiskit backend
    """
    return _simulator_target(
        f"Target for Amazon Braket local simulator: {simulator.name}",
        simulator.properties,
    )


def aws_device_to_target(device: AwsDevice) -> Target:
    """Converts properties of Braket AwsDevice into a Qiskit Target object.

    Args:
        device (AwsDevice): Amazon Braket AwsDevice

    Returns:
        Target: Target for Qiskit backend
    """
    properties = device.properties
    if isinstance(properties, GateModelSimulatorDeviceCapabilities):
        return _simulator_target(
            f"Target for Amazon Braket simulator: {device.name}", properties
        )
    elif isinstance(
        properties,
        (IonqDeviceCapabilities, RigettiDeviceCapabilities, OqcDeviceCapabilities),
    ):
        return _qpu_target(f"Target for Amazon Braket QPU: {device.name}", properties)

    raise QiskitBraketException(
        f"Cannot convert to target. "
        f"{properties.__class__} device capabilities are not supported yet."
    )


def _simulator_target(
    description: str, properties: GateModelSimulatorDeviceCapabilities
):
    target = Target(description=description, num_qubits=properties.paradigm.qubitCount)
    action = (
        properties.action.get(DeviceActionType.OPENQASM)
        if properties.action.get(DeviceActionType.OPENQASM)
        else properties.action.get(DeviceActionType.JAQCD)
    )
    for operation in action.supportedOperations:
        instruction = _GATE_NAME_TO_QISKIT_GATE.get(operation.lower(), None)
        if instruction:
            target.add_instruction(instruction)
    target.add_instruction(Measure())
    return target


def _qpu_target(
    description: str,
    properties: Union[
        IonqDeviceCapabilities, RigettiDeviceCapabilities, OqcDeviceCapabilities
    ],
):
    qubit_count = properties.paradigm.qubitCount
    target = Target(description=description, num_qubits=qubit_count)
    action_properties = (
        properties.action.get(DeviceActionType.OPENQASM)
        if properties.action.get(DeviceActionType.OPENQASM)
        else properties.action.get(DeviceActionType.JAQCD)
    )
    connectivity = properties.paradigm.connectivity

    for operation in action_properties.supportedOperations:
        instruction = _GATE_NAME_TO_QISKIT_GATE.get(operation.lower(), None)

        # TODO: Add 3+ qubit gates once Target supports them  # pylint:disable=fixme
        if instruction and instruction.num_qubits <= 2:
            if instruction.num_qubits == 1:
                target.add_instruction(
                    instruction, {(i,): None for i in range(qubit_count)}
                )
            elif instruction.num_qubits == 2:
                target.add_instruction(
                    instruction,
                    _2q_instruction_properties(qubit_count, connectivity, properties),
                )

    target.add_instruction(Measure(), {(i,): None for i in range(qubit_count)})
    return target


def _2q_instruction_properties(qubit_count, connectivity, properties):
    instruction_props = {}

    # building coupling map for fully connected device
    if connectivity.fullyConnected:
        for src in range(qubit_count):
            for dst in range(qubit_count):
                if src != dst:
                    instruction_props[(src, dst)] = None
                    instruction_props[(dst, src)] = None

    # building coupling map for device with connectivity graph
    else:
        if isinstance(properties, RigettiDeviceCapabilities):
            connectivity.connectivityGraph = _convert_aspen_qubit_indices(
                connectivity.connectivityGraph
            )

        for src, connections in connectivity.connectivityGraph.items():
            for dst in connections:
                instruction_props[(int(src), int(dst))] = None

    return instruction_props


def _convert_aspen_qubit_indices(connectivity_graph: dict) -> dict:
    """Aspen qubit indices are discontinuous (label between x0 and x7, x being
    the number of the octagon) while the Qiskit transpiler creates and/or
    handles coupling maps with continuous indices. This function converts the
    discontinuous connectivity graph from Aspen to a continuous one.

    Args:
        connectivity_graph (dict): connectivity graph from Aspen. For example
            4 qubit system, the connectivity graph will be:
                {"0": ["1", "2", "7"], "1": ["0","2","7"], "2": ["0","1","7"],
                "7": ["0","1","2"]}

    Returns:
        dict: Connectivity graph with continuous indices. For example for an
        input connectivity graph with discontinuous indices (qubit 0, 1, 2 and
        then qubit 7) as shown here:
            {"0": ["1", "2", "7"], "1": ["0","2","7"], "2": ["0","1","7"],
            "7": ["0","1","2"]}
        the qubit index 7 will be mapped to qubit index 3 for the qiskit
        transpilation step. Thereby the resultant continous qubit indices
        output will be:
            {"0": ["1", "2", "3"], "1": ["0","2","3"], "2": ["0","1","3"],
            "3": ["0","1","2"]}
    """
    # Creates list of existing qubit indices which are discontinuous.
    indices = [int(key) for key in connectivity_graph.keys()]
    indices.sort()
    # Creates a list of continuous indices for number of qubits.
    map_list = list(range(len(indices)))
    # Creates a dictionary to remap the discontinuous indices to continuous.
    mapper = dict(zip(indices, map_list))
    # Performs the remapping from the discontinuous to the continuous indices.
    continous_connectivity_graph = {
        mapper[int(k)]: [mapper[int(v)] for v in val]
        for k, val in connectivity_graph.items()
    }
    return continous_connectivity_graph


def to_braket(
    circuit: QuantumCircuit,
    basis_gates: Optional[Iterable[str]] = None,
    verbatim: bool = False,
) -> Circuit:
    """Return a Braket quantum circuit from a Qiskit quantum circuit.

    Args:
        circuit (QuantumCircuit): Qiskit quantum circuit
        basis_gates (Optional[Iterable[str]]): The gateset to transpile to.
            If `None`, the transpiler will use all gates defined in the Braket SDK.
            Default: `None`.
        verbatim (bool): Whether to translate the circuit without any modification, in other
            words without transpiling it. Default: False.

    Returns:
        Circuit: Braket circuit
    """
    basis_gates = basis_gates or _TRANSLATABLE_QISKIT_GATE_NAMES
    if not isinstance(circuit, QuantumCircuit):
        raise TypeError(f"Expected a QuantumCircuit, got {type(circuit)} instead.")

    braket_circuit = Circuit()
    if not verbatim and not {gate.name for gate, _, _ in circuit.data}.issubset(
        basis_gates
    ):
        circuit = transpile(circuit, basis_gates=basis_gates, optimization_level=0)

    # Verify that ParameterVector would not collide with scalar variables after renaming.
    _validate_name_conflicts(circuit.parameters)

    # Handle qiskit to braket conversion
    for circuit_instruction in circuit.data:
        operation = circuit_instruction.operation
        gate_name = operation.name

        qubits = circuit_instruction.qubits

        if gate_name == "measure":
            qubit = qubits[0]  # qubit count = 1 for measure
            qubit_index = circuit.find_bit(qubit).index
            braket_circuit.sample(
                observable=observables.Z(),
                target=[
                    qubit_index,
                ],
            )
        elif gate_name == "barrier":
            warnings.warn(
                "The Qiskit circuit contains barrier instructions that are ignored."
            )
        elif gate_name == "reset":
            raise NotImplementedError(
                "reset operation not supported by qiskit to braket adapter"
            )
        else:
            params = _create_free_parameters(operation)
            if (
                isinstance(operation, ControlledGate)
                and operation.ctrl_state != 2**operation.num_ctrl_qubits - 1
            ):
                raise ValueError("Negative control is not supported")
            if gate_name in _QISKIT_CONTROLLED_GATE_NAMES_TO_BRAKET_GATES:
                gate = _QISKIT_CONTROLLED_GATE_NAMES_TO_BRAKET_GATES[gate_name](*params)
                qubit_indices = [circuit.find_bit(qubit).index for qubit in qubits]
                gate_qubit_count = gate.qubit_count
                target_indices = qubit_indices[-gate_qubit_count:]
                instruction = Instruction(
                    # Getting the index from the bit mapping
                    operator=gate,
                    target=target_indices,
                    control=qubit_indices[:-gate_qubit_count],
                )
                braket_circuit += instruction
            else:
                for gate in _GATE_NAME_TO_BRAKET_GATE[gate_name](*params):
                    instruction = Instruction(
                        operator=gate,
                        target=[circuit.find_bit(qubit).index for qubit in qubits],
                    )
                    braket_circuit += instruction

    if circuit.global_phase > _EPS:
        braket_circuit.gphase(circuit.global_phase)

    if verbatim:
        return Circuit(braket_circuit.result_types).add_verbatim_box(
            Circuit(braket_circuit.instructions)
        )

    return braket_circuit


def _create_free_parameters(operation):
    params = operation.params if hasattr(operation, "params") else []
    for i, param in enumerate(params):
        if isinstance(param, ParameterVectorElement):
            renamed_param_name = _rename_param_vector_element(param)
            params[i] = FreeParameter(renamed_param_name)
        elif isinstance(param, Parameter):
            params[i] = FreeParameter(param.name)
        elif isinstance(param, ParameterExpression):
            renamed_param_name = _rename_param_vector_element(param)
            params[i] = FreeParameterExpression(renamed_param_name)

    return params


def _rename_param_vector_element(parameter):
    return str(parameter).replace("[", "_").replace("]", "")


def _validate_name_conflicts(parameters):
    renamed_parameters = {_rename_param_vector_element(param) for param in parameters}
    if len(renamed_parameters) != len(parameters):
        raise ValueError(
            "ParameterVector elements are renamed from v[i] to v_i, which resulted "
            "in a conflict with another parameter. Please rename your parameters."
        )


def to_qiskit(circuit: Circuit) -> QuantumCircuit:
    """Return a Qiskit quantum circuit from a Braket quantum circuit.
<<<<<<< HEAD
     Args:
=======

    Args:
>>>>>>> b574d420
        circuit (Circuit): Braket quantum circuit

    Returns:
        QuantumCircuit: Qiskit quantum circuit
    """
    if not isinstance(circuit, Circuit):
        raise TypeError(f"Expected a Circuit, got {type(circuit)} instead.")

    qiskit_circuit = QuantumCircuit(circuit.qubit_count)
    qubit_map = {
        int(qubit): index for index, qubit in enumerate(sorted(circuit.qubits))
    }
    dict_param = {}
    for instruction in circuit.instructions:
        gate_name = instruction.operator.name.lower()

        gate_params = []
        if hasattr(instruction.operator, "parameters"):
            for value in instruction.operator.parameters:
                if isinstance(value, FreeParameter):
                    if value.name not in dict_param:
                        dict_param[value.name] = Parameter(value.name)
                    gate_params.append(dict_param[value.name])
                else:
                    gate_params.append(value)

        gate = _create_qiskit_gate(gate_name, gate_params)

        if instruction.power != 1:
            gate = gate**instruction.power
        if control_qubits := instruction.control:
            ctrl_state = instruction.control_state.as_string[::-1]
            gate = gate.control(len(control_qubits), ctrl_state=ctrl_state)

        target = [qiskit_circuit.qubits[qubit_map[i]] for i in control_qubits]
        target += [qiskit_circuit.qubits[qubit_map[i]] for i in instruction.target]

        qiskit_circuit.append(gate, target)
    qiskit_circuit.measure_all()
    return qiskit_circuit


def _create_qiskit_gate(
    gate_name: str, gate_params: list[Union[float, Parameter]]
) -> Instruction:
    gate_instance = _GATE_NAME_TO_QISKIT_GATE.get(gate_name, None)
    if gate_instance is None:
        raise TypeError(f'Braket gate "{gate_name}" not supported in Qiskit')
    gate_cls = gate_instance.__class__
    new_gate_params = []
    for param_expression, value in zip(gate_instance.params, gate_params):
        # Assumes that each Qiskit gate has one free parameter per expression
        param = list(param_expression.parameters)[0]
        assigned = param_expression.assign(param, value)
        new_gate_params.append(assigned)
    return gate_cls(*new_gate_params)


def convert_qiskit_to_braket_circuit(circuit: QuantumCircuit) -> Circuit:
    """Return a Braket quantum circuit from a Qiskit quantum circuit.

    Args:
        circuit (QuantumCircuit): Qiskit Quantum Cricuit

    Returns:
        Circuit: Braket circuit
    """
    warnings.warn(
        "convert_qiskit_to_braket_circuit() is deprecated and "
        "will be removed in a future release. "
        "Use to_braket() instead.",
        DeprecationWarning,
    )
    return to_braket(circuit)


def convert_qiskit_to_braket_circuits(
    circuits: list[QuantumCircuit],
) -> Iterable[Circuit]:
    """Converts all Qiskit circuits to Braket circuits.

    Args:
        circuits (List(QuantumCircuit)): Qiskit quantum circuit

    Returns:
        Iterable[Circuit]: Braket circuit
    """
    warnings.warn(
        "convert_qiskit_to_braket_circuits() is deprecated and "
        "will be removed in a future release. "
        "Use to_braket() instead.",
        DeprecationWarning,
    )
    for circuit in circuits:
        yield to_braket(circuit)<|MERGE_RESOLUTION|>--- conflicted
+++ resolved
@@ -503,12 +503,8 @@
 
 def to_qiskit(circuit: Circuit) -> QuantumCircuit:
     """Return a Qiskit quantum circuit from a Braket quantum circuit.
-<<<<<<< HEAD
-     Args:
-=======
-
-    Args:
->>>>>>> b574d420
+
+    Args:
         circuit (Circuit): Braket quantum circuit
 
     Returns:
