"""Util function for provider."""

import warnings
from collections.abc import Callable, Iterable, Sequence
from math import inf, pi

import numpy as np
import qiskit.circuit.library as qiskit_gates
import qiskit.quantum_info as qiskit_qi
from qiskit import QuantumCircuit, transpile
from qiskit.circuit import ControlledGate, Measure, Parameter, ParameterExpression
from qiskit.circuit import Instruction as QiskitInstruction
from qiskit.circuit.library import get_standard_gate_name_mapping
from qiskit.circuit.parametervector import ParameterVectorElement
from qiskit.transpiler import Target
from qiskit_ionq import add_equivalences, ionq_gates
from sympy import Add, Mul, Pow, Symbol

import braket.circuits.gates as braket_gates
import braket.circuits.noises as braket_noises
from braket import experimental_capabilities as braket_expcaps
from braket.aws import AwsDevice, AwsDeviceType
from braket.circuits import (
    Circuit,
    FreeParameter,
    FreeParameterExpression,
    Instruction,
    measure,
)
from braket.device_schema import (
    DeviceActionType,
    DeviceCapabilities,
    OpenQASMDeviceActionProperties,
)
from braket.device_schema.ionq import IonqDeviceCapabilities
from braket.device_schema.rigetti import (
    RigettiDeviceCapabilities,
    RigettiDeviceCapabilitiesV2,
)
from braket.device_schema.simulators import GateModelSimulatorDeviceCapabilities
from braket.devices import LocalSimulator
from braket.ir.openqasm import Program
from braket.ir.openqasm.modifiers import Control
from qiskit_braket_provider.exception import QiskitBraketException
from qiskit_braket_provider.providers import braket_instructions

add_equivalences()

_BRAKET_TO_QISKIT_NAMES = {
    "u": "u",
    "phaseshift": "p",
    "cnot": "cx",
    "x": "x",
    "y": "y",
    "z": "z",
    "t": "t",
    "ti": "tdg",
    "s": "s",
    "si": "sdg",
    "v": "sx",
    "vi": "sxdg",
    "swap": "swap",
    "iswap": "iswap",
    "rx": "rx",
    "ry": "ry",
    "rz": "rz",
    "xx": "rxx",
    "yy": "ryy",
    "zz": "rzz",
    "i": "id",
    "h": "h",
    "cy": "cy",
    "cz": "cz",
    "ccnot": "ccx",
    "cswap": "cswap",
    "cphaseshift": "cp",
    "ecr": "ecr",
    "prx": "r",
    "gpi": "gpi",
    "gpi2": "gpi2",
    "ms": "ms",
    "gphase": "global_phase",
    "unitary": "unitary",
    "kraus": "kraus",
}

_CONTROLLED_GATES_BY_QUBIT_COUNT = {
    1: {
        "ch": "h",
        "cs": "s",
        "csdg": "sdg",
        "csx": "sx",
        "crx": "rx",
        "cry": "ry",
        "crz": "rz",
        "ccz": "cz",
    },
    3: {"c3sx": "sx"},
    inf: {"mcx": "cx"},
}

_ADDITIONAL_U_GATES = {"u1", "u2", "u3"}

_EPS = 1e-10  # global variable used to chop very small numbers to zero

_QISKIT_GATE_NAME_TO_BRAKET_GATE: dict[str, Callable] = {
    "u1": lambda lam: [braket_gates.U(0, 0, lam)],
    "u2": lambda phi, lam: [braket_gates.U(pi / 2, phi, lam)],
    "u3": lambda theta, phi, lam: [braket_gates.U(theta, phi, lam)],
    "u": lambda theta, phi, lam: [braket_gates.U(theta, phi, lam)],
    "p": lambda angle: [braket_gates.PhaseShift(angle)],
    "cp": lambda angle: [braket_gates.CPhaseShift(angle)],
    "cx": lambda: [braket_gates.CNot()],
    "x": lambda: [braket_gates.X()],
    "y": lambda: [braket_gates.Y()],
    "z": lambda: [braket_gates.Z()],
    "t": lambda: [braket_gates.T()],
    "tdg": lambda: [braket_gates.Ti()],
    "s": lambda: [braket_gates.S()],
    "sdg": lambda: [braket_gates.Si()],
    "sx": lambda: [braket_gates.V()],
    "sxdg": lambda: [braket_gates.Vi()],
    "swap": lambda: [braket_gates.Swap()],
    "rx": lambda angle: [braket_gates.Rx(angle)],
    "ry": lambda angle: [braket_gates.Ry(angle)],
    "rz": lambda angle: [braket_gates.Rz(angle)],
    "rzz": lambda angle: [braket_gates.ZZ(angle)],
    "id": lambda: [braket_gates.I()],
    "h": lambda: [braket_gates.H()],
    "cy": lambda: [braket_gates.CY()],
    "cz": lambda: [braket_gates.CZ()],
    "ccx": lambda: [braket_gates.CCNot()],
    "cswap": lambda: [braket_gates.CSwap()],
    "rxx": lambda angle: [braket_gates.XX(angle)],
    "ryy": lambda angle: [braket_gates.YY(angle)],
    "ecr": lambda: [braket_gates.ECR()],
    "iswap": lambda: [braket_gates.ISwap()],
    "r": lambda angle_1, angle_2: [braket_gates.PRx(angle_1, angle_2)],
    # IonQ gates
    "gpi": lambda turns: [braket_gates.GPi(2 * pi * turns)],
    "gpi2": lambda turns: [braket_gates.GPi2(2 * pi * turns)],
    "ms": lambda turns_1, turns_2, turns_3: [
        braket_gates.MS(2 * pi * turns_1, 2 * pi * turns_2, 2 * pi * turns_3)
    ],
    "zz": lambda angle: [braket_gates.ZZ(2 * pi * angle)],
    # Global phase
    "global_phase": lambda phase: [braket_gates.GPhase(phase)],
    "unitary": lambda operators: [braket_gates.Unitary(operators[0])],
    "kraus": lambda operators: [braket_noises.Kraus(operators)],
    "CCPRx": lambda angle_1, angle_2, feedback_key: [
        braket_expcaps.iqm.classical_control.CCPRx(angle_1, angle_2, feedback_key)
    ],
    "MeasureFF": lambda feedback_key: [
        braket_expcaps.iqm.classical_control.MeasureFF(feedback_key)
    ],
}

_QISKIT_CONTROLLED_GATE_NAMES_TO_BRAKET_GATES: dict[str, Callable] = {
    controlled_gate: _QISKIT_GATE_NAME_TO_BRAKET_GATE[base_gate]
    for gate_map in _CONTROLLED_GATES_BY_QUBIT_COUNT.values()
    for controlled_gate, base_gate in gate_map.items()
}

_STANDARD_GATE_NAME_MAPPING = get_standard_gate_name_mapping()

_BRAKET_GATE_NAME_TO_QISKIT_GATE: dict[str, QiskitInstruction | None] = {
    "u": qiskit_gates.UGate(Parameter("theta"), Parameter("phi"), Parameter("lam")),
    "u1": qiskit_gates.U1Gate(Parameter("theta")),
    "u2": qiskit_gates.U2Gate(Parameter("theta"), Parameter("lam")),
    "u3": qiskit_gates.U3Gate(Parameter("theta"), Parameter("phi"), Parameter("lam")),
    "h": qiskit_gates.HGate(),
    "ccnot": qiskit_gates.CCXGate(),
    "cnot": qiskit_gates.CXGate(),
    "cphaseshift": qiskit_gates.CPhaseGate(Parameter("theta")),
    "cswap": qiskit_gates.CSwapGate(),
    "cy": qiskit_gates.CYGate(),
    "cz": qiskit_gates.CZGate(),
    "i": qiskit_gates.IGate(),
    "phaseshift": qiskit_gates.PhaseGate(Parameter("theta")),
    "rx": qiskit_gates.RXGate(Parameter("theta")),
    "ry": qiskit_gates.RYGate(Parameter("theta")),
    "rz": qiskit_gates.RZGate(Parameter("phi")),
    "s": qiskit_gates.SGate(),
    "si": qiskit_gates.SdgGate(),
    "swap": qiskit_gates.SwapGate(),
    "t": qiskit_gates.TGate(),
    "ti": qiskit_gates.TdgGate(),
    "v": qiskit_gates.SXGate(),
    "vi": qiskit_gates.SXdgGate(),
    "x": qiskit_gates.XGate(),
    "xx": qiskit_gates.RXXGate(Parameter("theta")),
    "y": qiskit_gates.YGate(),
    "yy": qiskit_gates.RYYGate(Parameter("theta")),
    "z": qiskit_gates.ZGate(),
    "zz": qiskit_gates.RZZGate(Parameter("theta")),
    "ecr": qiskit_gates.ECRGate(),
    "prx": qiskit_gates.RGate(Parameter("theta"), Parameter("phi")),
    "iswap": qiskit_gates.iSwapGate(),
    "gpi": ionq_gates.GPIGate(Parameter("phi") / (2 * pi)),
    "gpi2": ionq_gates.GPI2Gate(Parameter("phi") / (2 * pi)),
    "ms": ionq_gates.MSGate(
        Parameter("phi0") / (2 * pi),
        Parameter("phi1") / (2 * pi),
        Parameter("theta") / (2 * pi),
    ),
    "gphase": qiskit_gates.GlobalPhaseGate(Parameter("theta")),
    "measure": qiskit_gates.Measure(),
    "unitary": qiskit_gates.UnitaryGate,
    "kraus": qiskit_qi.Kraus,
    "cc_prx": braket_instructions.CCPRx(
        Parameter("angle_1"), Parameter("angle_2"), Parameter("feedback_key")
    ),
    "measure_ff": braket_instructions.MeasureFF(Parameter("feedback_key")),
}

_BRAKET_SUPPORTED_NOISES = [
    "kraus",
    "bitflip",
    "depolarizing",
    "amplitudedamping",
    "generalizedamplitudedamping",
    "phasedamping",
    "phaseflip",
    "paulichannel",
    "twoqubitdepolarizing",
    "twoqubitdephasing",
    # "twoqubitpaulichannel" no to_open qasm support yet
]


def native_gate_connectivity(properties: DeviceCapabilities) -> list[list[int]] | None:
    """Returns the connectivity natively supported by a Braket device from its properties

    Args:
        properties (DeviceCapabilities): The device properties of the Braket device.

    Returns:
        list[list[int]] | None: A list of connected qubit pairs or `None` if the device is fully
            connected.
    """
    device_connectivity = properties.paradigm.connectivity
    connectivity = (
        [
            [int(x), int(y)]
            for x, neighborhood in device_connectivity.connectivityGraph.items()
            for y in neighborhood
        ]
        if not device_connectivity.fullyConnected
        else None
    )
    return connectivity


def native_gate_set(properties: DeviceCapabilities) -> set[str]:
    """Returns the gate set natively supported by a Braket device from its properties

    Args:
        properties (DeviceCapabilities): The device properties of the Braket device.

    Returns:
        set[str]: The names of qiskit gates natively supported by the Braket device.
    """
    native_list = properties.paradigm.nativeGateSet
    return {
        _BRAKET_TO_QISKIT_NAMES[op.lower()]
        for op in native_list
        if op.lower() in _BRAKET_TO_QISKIT_NAMES
    }


def native_angle_restrictions(
    properties: DeviceCapabilities,
) -> dict[str, dict[int, set[float] | tuple[float, float]]]:
    """Returns angle restrictions for gates natively supported by a Braket device.

    The returned mapping specifies, for each gate name, constraints on the
    gate parameters indexed by their position. The constraint can either be a
    set of allowed angles or a tuple representing an inclusive ``(min, max)``
    range. Angle units are in radians.

    Args:
        properties (DeviceCapabilities): The device properties of the Braket device.

    Returns:
        dict[str, dict[int, set[float] | tuple[float, float]]]: Mapping
        of gate names to parameter index restrictions.
    """

    if isinstance(properties, (RigettiDeviceCapabilities, RigettiDeviceCapabilitiesV2)):
        return {"rx": {0: {pi, -pi, pi / 2, -pi / 2}}}
    if isinstance(properties, IonqDeviceCapabilities):
        return {"ms": {2: (0.0, 0.25)}}
    return {}


def gateset_from_properties(properties: OpenQASMDeviceActionProperties) -> set[str]:
    """Returns the gateset supported by a Braket device with the given properties

    Args:
        properties (OpenQASMDeviceActionProperties): The action properties of the Braket device.

    Returns:
        set[str]: The names of the gates supported by the device
    """
    gateset = {
        _BRAKET_TO_QISKIT_NAMES[op.lower()]
        for op in properties.supportedOperations
        if op.lower() in _BRAKET_TO_QISKIT_NAMES
    }
    if "u" in gateset:
        gateset.update(_ADDITIONAL_U_GATES)
    max_control = 0
    for modifier in properties.supportedModifiers:
        if isinstance(modifier, Control):
            max_control = modifier.max_qubits
            break
    return gateset.union(_get_controlled_gateset(gateset, max_control))


def _get_controlled_gateset(base_gateset: set[str], max_qubits: int | None = None) -> set[str]:
    """Returns the Qiskit gates expressible as controlled versions of existing Braket gates

    This set can be filtered by the maximum number of control qubits.

    Args:
        base_gateset (set[str]): The base (without control modifiers) gates supported
        max_qubits (int | None): The maximum number of control qubits that can be used to express
            the Qiskit gate as a controlled Braket gate. If `None`, then there is no limit to the
            number of control qubits. Default: `None`.

    Returns:
        set[str]: The names of the controlled gates.
    """
    max_control = max_qubits if max_qubits is not None else inf
    return {
        controlled_gate
        for control_count, gate_map in _CONTROLLED_GATES_BY_QUBIT_COUNT.items()
        for controlled_gate, base_gate in gate_map.items()
        if control_count <= max_control and base_gate in base_gateset
    }


def local_simulator_to_target(simulator: LocalSimulator) -> Target:
    """Converts properties of a Braket LocalSimulator into a Qiskit Target object.

    Args:
        simulator (LocalSimulator): Amazon Braket LocalSimulator

    Returns:
        Target: Target for Qiskit backend
    """
    return _simulator_target(
        f"Target for Amazon Braket local simulator: {simulator.name}",
        simulator.properties,
    )


def aws_device_to_target(device: AwsDevice) -> Target:
    """Converts properties of Braket AwsDevice into a Qiskit Target object.

    Args:
        device (AwsDevice): Amazon Braket AwsDevice

    Returns:
        Target: Target for Qiskit backend
    """
    match device.type:
        case AwsDeviceType.QPU:
            return _qpu_target(f"Target for Amazon Braket QPU: {device.name}", device.properties)
        case AwsDeviceType.SIMULATOR:
            return _simulator_target(
                f"Target for Amazon Braket simulator: {device.name}", device.properties
            )
        case _:
            raise QiskitBraketException(
                "Cannot convert to target. "
                f"{device.properties.__class__} device capabilities are not supported."
            )


def _simulator_target(description: str, properties: GateModelSimulatorDeviceCapabilities):
    target = Target(description=description, num_qubits=properties.paradigm.qubitCount)
    action = (
        properties.action.get(DeviceActionType.OPENQASM)
        if properties.action.get(DeviceActionType.OPENQASM)
        else properties.action.get(DeviceActionType.JAQCD)
    )
    for operation in action.supportedOperations:
        instruction = _BRAKET_GATE_NAME_TO_QISKIT_GATE.get(operation.lower())
        if instruction:
            target.add_instruction(instruction, name=_BRAKET_TO_QISKIT_NAMES[operation.lower()])
    if isinstance(action, OpenQASMDeviceActionProperties):
        max_control = 0
        for modifier in action.supportedModifiers:
            if isinstance(modifier, Control):
                max_control = modifier.max_qubits
                break
        for gate in _get_controlled_gateset(target.keys(), max_control):
            if gate in _STANDARD_GATE_NAME_MAPPING:
                target.add_instruction(_STANDARD_GATE_NAME_MAPPING[gate])
    target.add_instruction(Measure())
    return target


def _qpu_target(description: str, properties: DeviceCapabilities):
    paradigm = properties.paradigm
    qubit_count = paradigm.qubitCount
    target = Target(description=description, num_qubits=qubit_count)

    # TODO: Build target from AwsDevice.topology_graph instead of paradigm properties
    connectivity = paradigm.connectivity
    connectivity_graph = (
        _contiguous_qubit_indices(connectivity.connectivityGraph)
        if not connectivity.fullyConnected
        else None
    )

    # TODO: Use gate calibrations if available
    for operation in paradigm.nativeGateSet:
        if instruction := _BRAKET_GATE_NAME_TO_QISKIT_GATE.get(operation.lower(), None):
            match instruction.num_qubits:
                case 1:
                    target.add_instruction(instruction, {(i,): None for i in range(qubit_count)})
                case 2:
                    target.add_instruction(
                        instruction,
                        _2q_instruction_properties(qubit_count, connectivity_graph),
                    )

    target.add_instruction(Measure(), {(i,): None for i in range(qubit_count)})
    return target


def _2q_instruction_properties(qubit_count, connectivity_graph):
    instruction_props = {}

    # building coupling map for fully connected device
    if not connectivity_graph:
        for src in range(qubit_count):
            for dst in range(qubit_count):
                if src != dst:
                    instruction_props[(src, dst)] = None
                    instruction_props[(dst, src)] = None

    # building coupling map for device with connectivity graph
    else:
        for src, connections in connectivity_graph.items():
            for dst in connections:
                instruction_props[(int(src), int(dst))] = None

    return instruction_props


def _contiguous_qubit_indices(connectivity_graph: dict) -> dict:
    """Device qubit indices may be noncontiguous (label between x0 and x7, x being
    the number of the octagon) while the Qiskit transpiler creates and/or
    handles coupling maps with contiguous indices. This function converts the
    noncontiguous connectivity graph from Aspen to a contiguous one.

    Args:
        connectivity_graph (dict): connectivity graph from Aspen. For example
            4 qubit system, the connectivity graph will be:
                {"0": ["1", "2", "7"], "1": ["0","2","7"], "2": ["0","1","7"],
                "7": ["0","1","2"]}

    Returns:
        dict: Connectivity graph with contiguous indices. For example for an
        input connectivity graph with noncontiguous indices (qubit 0, 1, 2 and
        then qubit 7) as shown here:
            {"0": ["1", "2", "7"], "1": ["0","2","7"], "2": ["0","1","7"],
            "7": ["0","1","2"]}
        the qubit index 7 will be mapped to qubit index 3 for the qiskit
        transpilation step. Thereby the resultant contiguous qubit indices
        output will be:
            {"0": ["1", "2", "3"], "1": ["0","2","3"], "2": ["0","1","3"],
            "3": ["0","1","2"]}
    """
    # Creates list of existing qubit indices which are noncontiguous.
    indices = sorted(
        int(i) for i in set.union(*[{k} | set(v) for k, v in connectivity_graph.items()])
    )
    # Creates a list of contiguous indices for number of qubits.
    map_list = list(range(len(indices)))
    # Creates a dictionary to remap the noncontiguous indices to contiguous.
    mapper = dict(zip(indices, map_list))
    # Performs the remapping from the noncontiguous to the contiguous indices.
    contiguous_connectivity_graph = {
        mapper[int(k)]: [mapper[int(v)] for v in val] for k, val in connectivity_graph.items()
    }
    return contiguous_connectivity_graph


def to_braket(
    circuit: QuantumCircuit | Program,
    basis_gates: Iterable[str] | None = None,
    verbatim: bool = False,
    connectivity: list[list[int]] | None = None,
    angle_restrictions: dict[str, dict[int, set[float] | tuple[float, float]]] | None = None,
    *,
    target: Target | None = None,
    braket_qubits: Sequence[int] | None = None,
    optimization_level: int | None = 0,
) -> Circuit:
    """Return a Braket quantum circuit from a Qiskit quantum circuit.

    Args:
        circuit (QuantumCircuit | Program): Qiskit quantum circuit or OpenQASM 3 program
        basis_gates (Iterable[str] | None): The gateset to transpile to. Can only be provided
            if target is `None`. If `None` and target is `None`, the transpiler will use all gates
            defined in the Braket SDK. Default: `None`.
        verbatim (bool): Whether to translate the circuit without any modification, in other
            words without transpiling it. Default: False.
        connectivity (list[list[int]] | None): If provided, will transpile to a circuit
            with this connectivity. Default: `None`.
        angle_restrictions (dict[str, dict[int, set[float] | tuple[float, float]]] | None):
            Mapping of gate names to parameter angle constraints used to
            validate numeric parameters. Default: `None`.
        target (Target | None): A backend transpiler target. Can only be provided
            if basis_gates is `None`. Default: `None`.
        braket_qubits (Sequence[int] | None): A list of (not necessarily contiguous) indices of
            qubits in the underlying Amazon Braket device. If not supplied, then the indices are
            assumed to be contiguous.
        optimization_level (int | None): The optimization level to pass to `qiskit.transpile`.
            Default: None.

    Returns:
        Circuit: Braket circuit
    """
    if isinstance(circuit, Program):
        circuit = to_qiskit(circuit)
    if not isinstance(circuit, QuantumCircuit):
        raise TypeError(f"Expected a QuantumCircuit, got {type(circuit)} instead.")
    if (basis_gates or connectivity) and target:
        raise ValueError("Basis gates and connectivity cannot be specified alongside target.")

    # If basis_gates is not None, then target remains empty
    target = target if basis_gates or target else _create_default_target(circuit)
    needs_transpilation = (
        target
        or connectivity
        or (basis_gates and not {gate.name for gate, _, _ in circuit.data}.issubset(basis_gates))
    )
    if not verbatim and needs_transpilation:
        circuit = transpile(
            circuit,
            basis_gates=basis_gates,
            coupling_map=connectivity,
            optimization_level=optimization_level,
            target=target,
        )
    # Verify that ParameterVector would not collide with scalar variables after renaming.
    _validate_name_conflicts(circuit.parameters)
    # Handle qiskit to braket conversion
    measured_qubits: dict[int, int] = {}
    braket_circuit = Circuit()
    braket_qubits = braket_qubits or sorted(circuit.find_bit(q).index for q in circuit.qubits)
    for circuit_instruction in circuit.data:
        operation = circuit_instruction.operation
        qubits = circuit_instruction.qubits

        if getattr(operation, "condition", None) is not None:
            raise NotImplementedError(
                f"Conditional operations are not supported. Found conditional gate '{operation.name}'. "
                f"Only MeasureFF and CCPRx gates are supported in Braket."
            )

        match gate_name := operation.name:
            case "measure":
                qubit = qubits[0]  # qubit count = 1 for measure
                qubit_index = braket_qubits[circuit.find_bit(qubit).index]
                if qubit_index in measured_qubits.values():
                    raise ValueError(f"Cannot measure previously measured qubit {qubit_index}")
                clbit = circuit.find_bit(circuit_instruction.clbits[0]).index
                measured_qubits[clbit] = qubit_index
            case "barrier":
                warnings.warn("The Qiskit circuit contains barrier instructions that are ignored.")
            case "reset":
                raise NotImplementedError(
                    "reset operation not supported by qiskit to braket adapter"
                )
            case "unitary" | "kraus":
                params = _create_free_parameters(operation)
                qubit_indices = [braket_qubits[circuit.find_bit(qubit).index] for qubit in qubits][
                    ::-1
                ]  # reversal for little to big endian notation

                for gate in _QISKIT_GATE_NAME_TO_BRAKET_GATE[gate_name](params):
                    braket_circuit += Instruction(
                        operator=gate,
                        target=qubit_indices,
                    )
            case _:
                if (
                    isinstance(operation, ControlledGate)
                    and operation.ctrl_state != 2**operation.num_ctrl_qubits - 1
                ):
                    raise ValueError("Negative control is not supported")
                # Getting the index from the bit mapping
                qubit_indices = [braket_qubits[circuit.find_bit(qubit).index] for qubit in qubits]
                if intersection := set(measured_qubits.values()).intersection(qubit_indices):
                    raise ValueError(
                        f"Cannot apply operation {gate_name} to measured qubits {intersection}"
                    )
                params = _create_free_parameters(operation)
                # TODO: Use angle_bounds in Target.add_instruction instead of validating here
                _validate_angle_restrictions(gate_name, params, angle_restrictions)
                if gate_name in _QISKIT_CONTROLLED_GATE_NAMES_TO_BRAKET_GATES:
                    for gate in _QISKIT_CONTROLLED_GATE_NAMES_TO_BRAKET_GATES[gate_name](*params):
                        gate_qubit_count = gate.qubit_count
                        braket_circuit += Instruction(
                            operator=gate,
                            target=qubit_indices[-gate_qubit_count:],
                            control=qubit_indices[:-gate_qubit_count],
                        )
                else:
                    for gate in _QISKIT_GATE_NAME_TO_BRAKET_GATE[gate_name](*params):
                        braket_circuit += Instruction(
                            operator=gate,
                            target=qubit_indices,
                        )
    global_phase = circuit.global_phase
    if abs(global_phase) > _EPS:
        if (target and "global_phase" in target) or (basis_gates and "global_phase" in basis_gates):
            braket_circuit.gphase(global_phase)
        else:
            warnings.warn(
                f"Device does not support global phase; "
                f"global phase of {global_phase} will not be included in Braket circuit"
            )

    # QPU targets will have qubits/pairs specified for each instruction;
    # Targets whose values consist solely of {None: None} are either simulator or default targets
    if verbatim or (target and any(v != {None: None} for v in target.values())):
        braket_circuit = Circuit(braket_circuit.result_types).add_verbatim_box(
            Circuit(braket_circuit.instructions)
        )

    for clbit in sorted(measured_qubits):
        braket_circuit.measure(measured_qubits[clbit])

    return braket_circuit


def _create_default_target(circuit: QuantumCircuit) -> Target:
    target = Target(num_qubits=circuit.num_qubits)
    for braket_name, instruction in _BRAKET_GATE_NAME_TO_QISKIT_GATE.items():
        if (name := braket_name.lower()) in _BRAKET_TO_QISKIT_NAMES:
            target.add_instruction(instruction, name=_BRAKET_TO_QISKIT_NAMES[name])
    target.add_instruction(Measure())
    return target


def _create_free_parameters(operation):
    params = operation.params if hasattr(operation, "params") else []
    for i, param in enumerate(params):
        if isinstance(param, ParameterVectorElement):
            renamed_param_name = _rename_param_vector_element(param)
            params[i] = FreeParameter(renamed_param_name)
        elif isinstance(param, Parameter):
            params[i] = FreeParameter(param.name)
        elif isinstance(param, ParameterExpression):
            renamed_param_name = _rename_param_vector_element(param)
            params[i] = FreeParameterExpression(renamed_param_name)

    return params


def _validate_angle_restrictions(
    gate_name: str,
    params: Iterable,
    angle_restrictions: dict[str, dict[int, set[float] | tuple[float, float]]] | None,
) -> None:
    """Validate gate parameter angles against a restriction map.

    Parameters that are ``FreeParameter`` or ``ParameterExpression`` instances
    are ignored. Numeric angles are validated against the entry in
    ``angle_restrictions`` for the ``gate_name``. Each restriction can be a set
    of discrete allowed values or a ``(min, max)`` tuple describing an inclusive
    range.
    """
    if not angle_restrictions or gate_name not in angle_restrictions:
        return
    restrictions = angle_restrictions[gate_name]
    params = list(params)
    for index, restriction in restrictions.items():
        if index >= len(params):
            continue
        param = params[index]
        if isinstance(
            param,
            (
                FreeParameter,
                FreeParameterExpression,
                ParameterExpression,
            ),
        ):
            continue
        angle = float(param)
        if isinstance(restriction, set):
            if not any(abs(angle - allowed) <= _EPS for allowed in restriction):
                raise ValueError(
                    f"Angle {angle} for {gate_name} parameter {index} is not supported"
                )
        else:
            min_angle, max_angle = restriction
            if angle < min_angle - _EPS or angle > max_angle + _EPS:
                raise ValueError(
                    f"Angle {angle} for {gate_name} parameter {index} "
                    f"not in range [{min_angle}, {max_angle}]"
                )


def _rename_param_vector_element(parameter):
    return str(parameter).replace("[", "_").replace("]", "")


def _validate_name_conflicts(parameters):
    renamed_parameters = {_rename_param_vector_element(param) for param in parameters}
    if len(renamed_parameters) != len(parameters):
        raise ValueError(
            "ParameterVector elements are renamed from v[i] to v_i, which resulted "
            "in a conflict with another parameter. Please rename your parameters."
        )


<<<<<<< HEAD
def to_qiskit(circuit: Circuit | Program) -> QuantumCircuit:
    """Return a Qiskit quantum circuit from a Braket quantum circuit.

    Args:
        circuit (Circuit | Program): Braket quantum circuit or OpenQASM 3 program.
=======
def to_qiskit(circuit: Circuit, add_measurements: bool = True) -> QuantumCircuit:
    """Return a Qiskit quantum circuit from a Braket quantum circuit.

    Args:
        circuit (Circuit): Braket quantum circuit
        add_measurements (bool) : whether or not to append measurements in the conversion
>>>>>>> 6f6316ec

    Returns:
        QuantumCircuit: Qiskit quantum circuit
    """
    if isinstance(circuit, Program):
        circuit = Circuit.from_ir(circuit)
    if not isinstance(circuit, Circuit):
        raise TypeError(f"Expected a Circuit, got {type(circuit)} instead.")

    num_measurements = sum(
        isinstance(instr.operator, measure.Measure) for instr in circuit.instructions
    )
    qiskit_circuit = QuantumCircuit(circuit.qubit_count, num_measurements)
    qubit_map = {int(qubit): index for index, qubit in enumerate(sorted(circuit.qubits))}
    cbit = 0
    for instruction in circuit.instructions:
        gate_name = instruction.operator.name.lower()
        if gate_name in _BRAKET_SUPPORTED_NOISES:
            gate = _create_qiskit_kraus(instruction.operator.to_matrix())
        elif gate_name == "unitary":
            gate = _create_qiskit_unitary(instruction.operator.to_matrix())
        else:
            gate = _create_qiskit_gate(gate_name, getattr(instruction.operator, "parameters", []))
        if instruction.power != 1:
            gate = gate**instruction.power
        if control_qubits := instruction.control:
            ctrl_state = instruction.control_state.as_string[::-1]
            gate = gate.control(len(control_qubits), ctrl_state=ctrl_state)

        target = [qiskit_circuit.qubits[qubit_map[i]] for i in control_qubits]
        target += [qiskit_circuit.qubits[qubit_map[i]] for i in instruction.target]

        if gate_name == "measure":
            qiskit_circuit.append(gate, target, [cbit])
            cbit += 1
        else:
            qiskit_circuit.append(gate, target)
    if num_measurements == 0 and add_measurements:
        qiskit_circuit.measure_all()
    return qiskit_circuit


def _create_qiskit_unitary(matrix: np.ndarray):
    return qiskit_gates.UnitaryGate(_reverse_endianness(matrix))


def _create_qiskit_kraus(gate_params: list[np.ndarray]) -> Instruction:
    """create qiskit.quantum_info.Kraus from Braket Kraus operators and reorder axes"""
    for i, param in enumerate(gate_params):
        assert param.shape[0] == param.shape[1], "Kraus operators must be square matrices."
        gate_params[i] = _reverse_endianness(param)
    return qiskit_qi.Kraus(gate_params)


def _sympy_to_qiskit(expr: Mul | Add | Symbol | Pow) -> ParameterExpression | Parameter:
    """convert a sympy expression to qiskit Parameters recursively"""
    match expr:
        case Mul():
            return _sympy_to_qiskit(expr.args[0]) * _sympy_to_qiskit(expr.args[1])
        case Add():
            return _sympy_to_qiskit(expr.args[0]) + _sympy_to_qiskit(expr.args[1])
        case Symbol():
            return Parameter(expr.name)
        case Pow():
            return _sympy_to_qiskit(expr.args[0]) ** int(expr.args[1])
        case obj if hasattr(obj, "is_number") and obj.is_real:
            return float(obj)
    raise TypeError(f"unrecognized parameter type in conversion: {type(expr)}")


def _reverse_endianness(matrix: np.ndarray):
    n_q = int(np.log2(matrix.shape[0]))
    # Convert multi-qubit Kraus from little to big endian notation
    return (
        np.transpose(
            matrix.reshape([2] * n_q * 2),
            list(range(0, n_q))[::-1] + list(range(n_q, 2 * n_q))[::-1],
        ).reshape((2**n_q, 2**n_q))
        if n_q > 1
        else matrix
    )


def _create_qiskit_gate(gate_name: str, gate_params: list[float | Parameter]) -> Instruction:
    gate_instance = _BRAKET_GATE_NAME_TO_QISKIT_GATE.get(gate_name)
    if not gate_instance:
        raise TypeError(f'Braket gate "{gate_name}" not supported in Qiskit')
    gate_cls = gate_instance.__class__
    new_gate_params = []
    for param_expression, value in zip(gate_instance.params, gate_params):
        # extract the coefficient in the templated gate
        param = list(param_expression.parameters)[0].sympify()
        coeff = float(param_expression.sympify().subs(param, 1))
        new_gate_params.append(
            _sympy_to_qiskit(coeff * value.expression)
            if hasattr(value, "expression")
            else coeff * value
        )
    return gate_cls(*new_gate_params)


def convert_qiskit_to_braket_circuit(circuit: QuantumCircuit) -> Circuit:
    """Return a Braket quantum circuit from a Qiskit quantum circuit.

    Args:
        circuit (QuantumCircuit): Qiskit Quantum Circuit

    Returns:
        Circuit: Braket circuit
    """
    warnings.warn(
        "convert_qiskit_to_braket_circuit() is deprecated and "
        "will be removed in a future release. "
        "Use to_braket() instead.",
        DeprecationWarning,
    )
    return to_braket(circuit)


def convert_qiskit_to_braket_circuits(
    circuits: list[QuantumCircuit],
) -> Iterable[Circuit]:
    """Converts all Qiskit circuits to Braket circuits.

    Args:
        circuits (List(QuantumCircuit)): Qiskit quantum circuit

    Returns:
        Iterable[Circuit]: Braket circuit
    """
    warnings.warn(
        "convert_qiskit_to_braket_circuits() is deprecated and "
        "will be removed in a future release. "
        "Use to_braket() instead.",
        DeprecationWarning,
    )
    for circuit in circuits:
        yield to_braket(circuit)<|MERGE_RESOLUTION|>--- conflicted
+++ resolved
@@ -723,20 +723,12 @@
         )
 
 
-<<<<<<< HEAD
-def to_qiskit(circuit: Circuit | Program) -> QuantumCircuit:
+def to_qiskit(circuit: Circuit | Program, add_measurements: bool = True) -> QuantumCircuit:
     """Return a Qiskit quantum circuit from a Braket quantum circuit.
 
     Args:
         circuit (Circuit | Program): Braket quantum circuit or OpenQASM 3 program.
-=======
-def to_qiskit(circuit: Circuit, add_measurements: bool = True) -> QuantumCircuit:
-    """Return a Qiskit quantum circuit from a Braket quantum circuit.
-
-    Args:
-        circuit (Circuit): Braket quantum circuit
         add_measurements (bool) : whether or not to append measurements in the conversion
->>>>>>> 6f6316ec
 
     Returns:
         QuantumCircuit: Qiskit quantum circuit
