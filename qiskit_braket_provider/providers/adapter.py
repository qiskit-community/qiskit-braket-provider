"""Util function for provider."""

from collections.abc import Callable, Iterable
from math import pi
from typing import Optional, Union
import warnings

from braket.aws import AwsDevice
from braket.circuits import (
    Circuit,
    FreeParameter,
    FreeParameterExpression,
    Instruction,
    observables,
)
import braket.circuits.gates as braket_gates

from braket.device_schema import DeviceActionType, OpenQASMDeviceActionProperties
from braket.device_schema.ionq import IonqDeviceCapabilities
from braket.device_schema.oqc import OqcDeviceCapabilities
from braket.device_schema.rigetti import RigettiDeviceCapabilities
from braket.device_schema.simulators import GateModelSimulatorDeviceCapabilities
from braket.devices import LocalSimulator
from braket.ir.openqasm.modifiers import Control

<<<<<<< HEAD
from numpy import pi
from sympy import sympify

=======
>>>>>>> bec30794
from qiskit import QuantumCircuit, transpile
from qiskit.circuit import Instruction as QiskitInstruction
from qiskit.circuit import ControlledGate, Measure, Parameter, ParameterExpression
from qiskit.circuit.parametervector import ParameterVectorElement
import qiskit.circuit.library as qiskit_gates

from qiskit.transpiler import Target
from qiskit_ionq import ionq_gates
from qiskit_braket_provider.exception import QiskitBraketException

_BRAKET_TO_QISKIT_NAMES = {
    "u": "u",
    "phaseshift": "p",
    "cnot": "cx",
    "x": "x",
    "y": "y",
    "z": "z",
    "t": "t",
    "ti": "tdg",
    "s": "s",
    "si": "sdg",
    "v": "sx",
    "vi": "sxdg",
    "swap": "swap",
    "rx": "rx",
    "ry": "ry",
    "rz": "rz",
    "xx": "rxx",
    "yy": "ryy",
    "zz": "rzz",
    "i": "id",
    "h": "h",
    "cy": "cy",
    "cz": "cz",
    "ccnot": "ccx",
    "cswap": "cswap",
    "cphaseshift": "cp",
    "ecr": "ecr",
    "gpi": "gpi",
    "gpi2": "gpi2",
    "ms": "ms",
}

_CONTROLLED_GATES_BY_QUBIT_COUNT = {
    1: {"ch", "cs", "csdg", "csx", "crx", "cry", "crz", "ccz"},
    3: {"c3sx"},
}
_ARBITRARY_CONTROLLED_GATES = {"mcx"}

_ADDITIONAL_U_GATES = {"u1", "u2", "u3"}

_EPS = 1e-10  # global variable used to chop very small numbers to zero

_GATE_NAME_TO_BRAKET_GATE: dict[str, Callable] = {
    "u1": lambda lam: [braket_gates.U(0, 0, lam)],
    "u2": lambda phi, lam: [braket_gates.U(pi / 2, phi, lam)],
    "u3": lambda theta, phi, lam: [braket_gates.U(theta, phi, lam)],
    "u": lambda theta, phi, lam: [braket_gates.U(theta, phi, lam)],
    "p": lambda angle: [braket_gates.PhaseShift(angle)],
    "cp": lambda angle: [braket_gates.CPhaseShift(angle)],
    "cx": lambda: [braket_gates.CNot()],
    "x": lambda: [braket_gates.X()],
    "y": lambda: [braket_gates.Y()],
    "z": lambda: [braket_gates.Z()],
    "t": lambda: [braket_gates.T()],
    "tdg": lambda: [braket_gates.Ti()],
    "s": lambda: [braket_gates.S()],
    "sdg": lambda: [braket_gates.Si()],
    "sx": lambda: [braket_gates.V()],
    "sxdg": lambda: [braket_gates.Vi()],
    "swap": lambda: [braket_gates.Swap()],
    "rx": lambda angle: [braket_gates.Rx(angle)],
    "ry": lambda angle: [braket_gates.Ry(angle)],
    "rz": lambda angle: [braket_gates.Rz(angle)],
    "rzz": lambda angle: [braket_gates.ZZ(angle)],
    "id": lambda: [braket_gates.I()],
    "h": lambda: [braket_gates.H()],
    "cy": lambda: [braket_gates.CY()],
    "cz": lambda: [braket_gates.CZ()],
    "ccx": lambda: [braket_gates.CCNot()],
    "cswap": lambda: [braket_gates.CSwap()],
    "rxx": lambda angle: [braket_gates.XX(angle)],
    "ryy": lambda angle: [braket_gates.YY(angle)],
    "ecr": lambda: [braket_gates.ECR()],
    "iswap": lambda: [braket_gates.ISwap()],
    # IonQ gates
    "gpi": lambda angle: [braket_gates.GPi(2 * pi * angle)],
    "gpi2": lambda angle: [braket_gates.GPi2(2 * pi * angle)],
    "ms": lambda angle_1, angle_2, angle_3: [
        braket_gates.MS(2 * pi * angle_1, 2 * pi * angle_2, 2 * pi * angle_3)
    ],
    "zz": lambda angle: [braket_gates.ZZ(2 * pi * angle)],
}

_QISKIT_CONTROLLED_GATE_NAMES_TO_BRAKET_GATES: dict[str, Callable] = {
    "ch": braket_gates.H,
    "cs": braket_gates.S,
    "csdg": braket_gates.Si,
    "csx": braket_gates.V,
    "ccz": braket_gates.CZ,
    "c3sx": braket_gates.V,
    "mcx": braket_gates.CNot,
    "crx": braket_gates.Rx,
    "cry": braket_gates.Ry,
    "crz": braket_gates.Rz,
}

_TRANSLATABLE_QISKIT_GATE_NAMES = (
    set(_GATE_NAME_TO_BRAKET_GATE.keys())
    .union(set(_QISKIT_CONTROLLED_GATE_NAMES_TO_BRAKET_GATES))
    .union({"measure", "barrier", "reset"})
)

_GATE_NAME_TO_QISKIT_GATE: dict[str, Optional[QiskitInstruction]] = {
    "u": qiskit_gates.UGate(Parameter("theta"), Parameter("phi"), Parameter("lam")),
    "u1": qiskit_gates.U1Gate(Parameter("theta")),
    "u2": qiskit_gates.U2Gate(Parameter("theta"), Parameter("lam")),
    "u3": qiskit_gates.U3Gate(Parameter("theta"), Parameter("phi"), Parameter("lam")),
    "h": qiskit_gates.HGate(),
    "ccnot": qiskit_gates.CCXGate(),
    "cnot": qiskit_gates.CXGate(),
    "cphaseshift": qiskit_gates.CPhaseGate(Parameter("theta")),
    "cswap": qiskit_gates.CSwapGate(),
    "cy": qiskit_gates.CYGate(),
    "cz": qiskit_gates.CZGate(),
    "i": qiskit_gates.IGate(),
    "phaseshift": qiskit_gates.PhaseGate(Parameter("theta")),
    "rx": qiskit_gates.RXGate(Parameter("theta")),
    "ry": qiskit_gates.RYGate(Parameter("theta")),
    "rz": qiskit_gates.RZGate(Parameter("phi")),
    "s": qiskit_gates.SGate(),
    "si": qiskit_gates.SdgGate(),
    "swap": qiskit_gates.SwapGate(),
    "t": qiskit_gates.TGate(),
    "ti": qiskit_gates.TdgGate(),
    "v": qiskit_gates.SXGate(),
    "vi": qiskit_gates.SXdgGate(),
    "x": qiskit_gates.XGate(),
    "xx": qiskit_gates.RXXGate(Parameter("theta")),
    "y": qiskit_gates.YGate(),
    "yy": qiskit_gates.RYYGate(Parameter("theta")),
    "z": qiskit_gates.ZGate(),
    "zz": qiskit_gates.RZZGate(Parameter("theta")),
    "ecr": qiskit_gates.ECRGate(),
    "iswap": qiskit_gates.iSwapGate(),
    "gpi": ionq_gates.GPIGate(Parameter("phi") / (2 * pi)),
    "gpi2": ionq_gates.GPI2Gate(Parameter("phi") / (2 * pi)),
    "ms": ionq_gates.MSGate(
        Parameter("phi0") / (2 * pi),
        Parameter("phi1") / (2 * pi),
        Parameter("theta") / (2 * pi),
    ),
}


def gateset_from_properties(properties: OpenQASMDeviceActionProperties) -> set[str]:
    """Returns the gateset supported by a Braket device with the given properties

    Args:
        properties (OpenQASMDeviceActionProperties): The action properties of the Braket device.

    Returns:
        set[str]: The names of the gates supported by the device
    """
    gateset = {
        _BRAKET_TO_QISKIT_NAMES[op.lower()]
        for op in properties.supportedOperations
        if op.lower() in _BRAKET_TO_QISKIT_NAMES
    }
    max_control = 0
    for modifier in properties.supportedModifiers:
        if isinstance(modifier, Control):
            max_control = modifier.max_qubits
            break
    gateset.update(_get_controlled_gateset(max_control))
    if "u" in gateset:
        gateset.update(_ADDITIONAL_U_GATES)
    return gateset


def _get_controlled_gateset(max_qubits: Optional[int] = None) -> set[str]:
    """Returns the Qiskit gates expressible as controlled versions of existing Braket gates

    This set can be filtered by the maximum number of control qubits.

    Args:
        max_qubits (Optional[int]): The maximum number of control qubits that can be used to express
            the Qiskit gate as a controlled Braket gate. If `None`, then there is no limit to the
            number of control qubits. Default: `None`.

    Returns:
        set[str]: The names of the controlled gates.
    """
    if max_qubits is None:
        gateset = set().union(*[g for _, g in _CONTROLLED_GATES_BY_QUBIT_COUNT.items()])
        gateset.update(_ARBITRARY_CONTROLLED_GATES)
        return gateset
    return set().union(
        *[g for q, g in _CONTROLLED_GATES_BY_QUBIT_COUNT.items() if q <= max_qubits]
    )


def local_simulator_to_target(simulator: LocalSimulator) -> Target:
    """Converts properties of a Braket LocalSimulator into a Qiskit Target object.

    Args:
        simulator (LocalSimulator): Amazon Braket LocalSimulator

    Returns:
        Target: Target for Qiskit backend
    """
    return _simulator_target(
        Target(
            description=f"Target for Amazon Braket local simulator: {simulator.name}"
        ),
        simulator.properties,
    )


def aws_device_to_target(device: AwsDevice) -> Target:
    """Converts properties of Braket AwsDevice into a Qiskit Target object.

    Args:
        device (AwsDevice): Amazon Braket AwsDevice

    Returns:
        Target: Target for Qiskit backend
    """
    # building target
    target = Target(description=f"Target for Amazon Braket device: {device.name}")
    properties = device.properties

    if isinstance(properties, GateModelSimulatorDeviceCapabilities):
        return _simulator_target(target, properties)
    elif isinstance(
        properties,
        (IonqDeviceCapabilities, RigettiDeviceCapabilities, OqcDeviceCapabilities),
    ):
        return _qpu_target(target, properties)

    raise QiskitBraketException(
        f"Cannot convert to target. "
        f"{properties.__class__} device capabilities are not supported yet."
    )


def _simulator_target(target: Target, properties: GateModelSimulatorDeviceCapabilities):
    target.num_qubits = properties.paradigm.qubitCount
    action = (
        properties.action.get(DeviceActionType.OPENQASM)
        if properties.action.get(DeviceActionType.OPENQASM)
        else properties.action.get(DeviceActionType.JAQCD)
    )
    for operation in action.supportedOperations:
        instruction = _GATE_NAME_TO_QISKIT_GATE.get(operation.lower(), None)
        if instruction:
            target.add_instruction(instruction)
    target.add_instruction(Measure())
    return target


def _qpu_target(
    target: Target,
    properties: Union[
        IonqDeviceCapabilities, RigettiDeviceCapabilities, OqcDeviceCapabilities
    ],
):
    action_properties = (
        properties.action.get(DeviceActionType.OPENQASM)
        if properties.action.get(DeviceActionType.OPENQASM)
        else properties.action.get(DeviceActionType.JAQCD)
    )
    qubit_count = properties.paradigm.qubitCount
    target.num_qubits = qubit_count
    connectivity = properties.paradigm.connectivity

    for operation in action_properties.supportedOperations:
        instruction = _GATE_NAME_TO_QISKIT_GATE.get(operation.lower(), None)

        # TODO: Add 3+ qubit gates once Target supports them  # pylint:disable=fixme
        if instruction and instruction.num_qubits <= 2:
            if instruction.num_qubits == 1:
                target.add_instruction(
                    instruction, {(i,): None for i in range(qubit_count)}
                )
            elif instruction.num_qubits == 2:
                target.add_instruction(
                    instruction,
                    _2q_instruction_properties(qubit_count, connectivity, properties),
                )

    target.add_instruction(Measure(), {(i,): None for i in range(qubit_count)})
    return target


def _2q_instruction_properties(qubit_count, connectivity, properties):
    instruction_props = {}

    # building coupling map for fully connected device
    if connectivity.fullyConnected:
        for src in range(qubit_count):
            for dst in range(qubit_count):
                if src != dst:
                    instruction_props[(src, dst)] = None
                    instruction_props[(dst, src)] = None

    # building coupling map for device with connectivity graph
    else:
        if isinstance(properties, RigettiDeviceCapabilities):
            connectivity.connectivityGraph = _convert_aspen_qubit_indices(
                connectivity.connectivityGraph
            )

        for src, connections in connectivity.connectivityGraph.items():
            for dst in connections:
                instruction_props[(int(src), int(dst))] = None

    return instruction_props


def _convert_aspen_qubit_indices(connectivity_graph: dict) -> dict:
    """Aspen qubit indices are discontinuous (label between x0 and x7, x being
    the number of the octagon) while the Qiskit transpiler creates and/or
    handles coupling maps with continuous indices. This function converts the
    discontinuous connectivity graph from Aspen to a continuous one.

    Args:
        connectivity_graph (dict): connectivity graph from Aspen. For example
            4 qubit system, the connectivity graph will be:
                {"0": ["1", "2", "7"], "1": ["0","2","7"], "2": ["0","1","7"],
                "7": ["0","1","2"]}

    Returns:
        dict: Connectivity graph with continuous indices. For example for an
        input connectivity graph with discontinuous indices (qubit 0, 1, 2 and
        then qubit 7) as shown here:
            {"0": ["1", "2", "7"], "1": ["0","2","7"], "2": ["0","1","7"],
            "7": ["0","1","2"]}
        the qubit index 7 will be mapped to qubit index 3 for the qiskit
        transpilation step. Thereby the resultant continous qubit indices
        output will be:
            {"0": ["1", "2", "3"], "1": ["0","2","3"], "2": ["0","1","3"],
            "3": ["0","1","2"]}
    """
    # Creates list of existing qubit indices which are discontinuous.
    indices = [int(key) for key in connectivity_graph.keys()]
    indices.sort()
    # Creates a list of continuous indices for number of qubits.
    map_list = list(range(len(indices)))
    # Creates a dictionary to remap the discontinuous indices to continuous.
    mapper = dict(zip(indices, map_list))
    # Performs the remapping from the discontinuous to the continuous indices.
    continous_connectivity_graph = {
        mapper[int(k)]: [mapper[int(v)] for v in val]
        for k, val in connectivity_graph.items()
    }
    return continous_connectivity_graph


def to_braket(
    circuit: QuantumCircuit,
    basis_gates: Optional[Iterable[str]] = None,
    verbatim: bool = False,
) -> Circuit:
    """Return a Braket quantum circuit from a Qiskit quantum circuit.
     Args:
            circuit (QuantumCircuit): Qiskit quantum circuit
            basis_gates (Optional[Iterable[str]]): The gateset to transpile to.
                If `None`, the transpiler will use all gates defined in the Braket SDK.
                Default: `None`.
            verbatim (bool): Whether to translate the circuit without any modification, in other
                words without transpiling it. Default: False.

    Returns:
        Circuit: Braket circuit
    """
    basis_gates = basis_gates or _TRANSLATABLE_QISKIT_GATE_NAMES
    if not isinstance(circuit, QuantumCircuit):
        raise TypeError(f"Expected a QuantumCircuit, got {type(circuit)} instead.")

    braket_circuit = Circuit()
    if not verbatim and not {gate.name for gate, _, _ in circuit.data}.issubset(
        basis_gates
    ):
        circuit = transpile(circuit, basis_gates=basis_gates, optimization_level=0)

    # handle qiskit to braket conversion
    for circuit_instruction in circuit.data:
        operation = circuit_instruction.operation
        gate_name = operation.name

        qubits = circuit_instruction.qubits

        if gate_name == "measure":
            qubit = qubits[0]  # qubit count = 1 for measure
            qubit_index = circuit.find_bit(qubit).index
            braket_circuit.sample(
                observable=observables.Z(),
                target=[
                    qubit_index,
                ],
            )
        elif gate_name == "barrier":
            warnings.warn(
                "The Qiskit circuit contains barrier instructions that are ignored."
            )
        elif gate_name == "reset":
            raise NotImplementedError(
                "reset operation not supported by qiskit to braket adapter"
            )
        else:
            params = _create_free_parameters(operation, braket_circuit.parameters)
            if (
                isinstance(operation, ControlledGate)
                and operation.ctrl_state != 2**operation.num_ctrl_qubits - 1
            ):
                raise ValueError("Negative control is not supported")
            if gate_name in _QISKIT_CONTROLLED_GATE_NAMES_TO_BRAKET_GATES:
                gate = _QISKIT_CONTROLLED_GATE_NAMES_TO_BRAKET_GATES[gate_name](*params)
                qubit_indices = [circuit.find_bit(qubit).index for qubit in qubits]
                gate_qubit_count = gate.qubit_count
                target_indices = qubit_indices[-gate_qubit_count:]
                instruction = Instruction(
                    # Getting the index from the bit mapping
                    operator=gate,
                    target=target_indices,
                    control=qubit_indices[:-gate_qubit_count],
                )
                braket_circuit += instruction
            else:
                for gate in _GATE_NAME_TO_BRAKET_GATE[gate_name](*params):
                    instruction = Instruction(
                        operator=gate,
                        target=[circuit.find_bit(qubit).index for qubit in qubits],
                    )
                    braket_circuit += instruction

    if circuit.global_phase > _EPS:
        braket_circuit.gphase(circuit.global_phase)

    if verbatim:
        return Circuit(braket_circuit.result_types).add_verbatim_box(
            Circuit(braket_circuit.instructions)
        )

    return braket_circuit


def _create_free_parameters(operation, parameters):
    params = operation.params if hasattr(operation, "params") else []
    for i, param in enumerate(params):
        if isinstance(param, ParameterVectorElement):
            _validate_name_conflict(param, parameters)
            cleaned_param_name = param.name.replace("[", "").replace("]", "")
            params[i] = FreeParameter(cleaned_param_name)
        elif isinstance(param, Parameter):
            params[i] = FreeParameter(param.name)
        elif isinstance(param, ParameterExpression):
            for p in param.parameters:
                if isinstance(p, ParameterVectorElement):
                    _validate_name_conflict(p, parameters)
            cleaned_param_name = (
                str(param._symbol_expr).replace("[", "").replace("]", "")
            )
            params[i] = FreeParameterExpression(sympify(cleaned_param_name))

    return params


def _validate_name_conflict(
    param: ParameterVectorElement, parameters: Iterable[FreeParameter]
):
    cleaned_param_name = param.name.replace("[", "").replace("]", "")
    parameter_names = [p.name for p in parameters]
    if cleaned_param_name in parameter_names:
        raise NameError(
            f"Cannot translate {param} to {cleaned_param_name} because of a name conflict."
        )


def convert_qiskit_to_braket_circuit(circuit: QuantumCircuit) -> Circuit:
    """Return a Braket quantum circuit from a Qiskit quantum circuit.
     Args:
            circuit (QuantumCircuit): Qiskit Quantum Cricuit

    Returns:
        Circuit: Braket circuit
    """
    warnings.warn(
        "convert_qiskit_to_braket_circuit() is deprecated and "
        "will be removed in a future release. "
        "Use to_braket() instead.",
        DeprecationWarning,
    )
    return to_braket(circuit)


def convert_qiskit_to_braket_circuits(
    circuits: list[QuantumCircuit],
) -> Iterable[Circuit]:
    """Converts all Qiskit circuits to Braket circuits.

     Args:
            circuits (List(QuantumCircuit)): Qiskit quantum circuit

    Returns:
        Circuit (Iterable[Circuit]): Braket circuit
    """
    warnings.warn(
        "convert_qiskit_to_braket_circuits() is deprecated and "
        "will be removed in a future release. "
        "Use to_braket() instead.",
        DeprecationWarning,
    )
    for circuit in circuits:
        yield to_braket(circuit)


def to_qiskit(circuit: Circuit) -> QuantumCircuit:
    """Return a Qiskit quantum circuit from a Braket quantum circuit.
     Args:
            circuit (Circuit): Braket quantum circuit

    Returns:
        QuantumCircuit: Qiskit quantum circuit
    """
    if not isinstance(circuit, Circuit):
        raise TypeError(f"Expected a Circuit, got {type(circuit)} instead.")

    qiskit_circuit = QuantumCircuit(circuit.qubit_count)
    qubit_map = {
        int(qubit): index for index, qubit in enumerate(sorted(circuit.qubits))
    }
    dict_param = {}
    for instruction in circuit.instructions:
        gate_name = instruction.operator.name.lower()

        gate_params = []
        if hasattr(instruction.operator, "parameters"):
            for value in instruction.operator.parameters:
                if isinstance(value, FreeParameter):
                    if value.name not in dict_param:
                        dict_param[value.name] = Parameter(value.name)
                    gate_params.append(dict_param[value.name])
                else:
                    gate_params.append(value)

        gate = _create_qiskit_gate(gate_name, gate_params)

        if instruction.power != 1:
            gate = gate**instruction.power
        if control_qubits := instruction.control:
            ctrl_state = instruction.control_state.as_string[::-1]
            gate = gate.control(len(control_qubits), ctrl_state=ctrl_state)

        target = [qiskit_circuit.qubits[qubit_map[i]] for i in control_qubits]
        target += [qiskit_circuit.qubits[qubit_map[i]] for i in instruction.target]

        qiskit_circuit.append(gate, target)
    qiskit_circuit.measure_all()
    return qiskit_circuit


def _create_qiskit_gate(
    gate_name: str, gate_params: list[Union[float, Parameter]]
) -> Instruction:
    gate_instance = _GATE_NAME_TO_QISKIT_GATE.get(gate_name, None)
    new_gate_params = []
    for param_expression, value in zip(gate_instance.params, gate_params):
        param = list(param_expression.parameters)[0]
        if isinstance(value, Parameter):
            new_gate_params.append(value)
        else:
            bound_param_expression = param_expression.bind({param: value})
            new_gate_params.append(bound_param_expression)
    if gate_instance is not None:
        gate_cls = gate_instance.__class__
    else:
        raise TypeError(f'Braket gate "{gate_name}" not supported in Qiskit')
    return gate_cls(*new_gate_params)<|MERGE_RESOLUTION|>--- conflicted
+++ resolved
@@ -23,12 +23,9 @@
 from braket.devices import LocalSimulator
 from braket.ir.openqasm.modifiers import Control
 
-<<<<<<< HEAD
 from numpy import pi
 from sympy import sympify
 
-=======
->>>>>>> bec30794
 from qiskit import QuantumCircuit, transpile
 from qiskit.circuit import Instruction as QiskitInstruction
 from qiskit.circuit import ControlledGate, Measure, Parameter, ParameterExpression
