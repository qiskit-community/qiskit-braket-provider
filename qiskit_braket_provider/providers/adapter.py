"""Util function for provider."""

import warnings
from collections.abc import Callable, Iterable, Sequence
from math import inf, pi

import numpy as np
import qiskit.circuit.library as qiskit_gates
import qiskit.quantum_info as qiskit_qi
from qiskit import QuantumCircuit, transpile
from qiskit.circuit import ControlledGate, Measure, Parameter, ParameterExpression
from qiskit.circuit import Instruction as QiskitInstruction
from qiskit.circuit.library import get_standard_gate_name_mapping
from qiskit.circuit.parametervector import ParameterVectorElement
from qiskit.transpiler import Target, InstructionProperties, QubitProperties
from qiskit_ionq import add_equivalences, ionq_gates
from sympy import Add, Mul, Pow, Symbol

import braket.circuits.gates as braket_gates
import braket.circuits.noises as braket_noises
from braket import experimental_capabilities as braket_expcaps
from braket.aws import AwsDevice, AwsDeviceType
from braket.circuits import (
    Circuit,
    FreeParameter,
    FreeParameterExpression,
    Instruction,
    measure,
)
from braket.device_schema import (
    DeviceActionType,
    DeviceCapabilities,
    OpenQASMDeviceActionProperties,
)
from braket.device_schema.ionq import IonqDeviceCapabilities
from braket.device_schema.rigetti import (
    RigettiDeviceCapabilities,
    RigettiDeviceCapabilitiesV2,
)
from braket.device_schema.simulators import GateModelSimulatorDeviceCapabilities
from braket.devices import LocalSimulator
from braket.ir.openqasm import Program
from braket.ir.openqasm.modifiers import Control
from qiskit_braket_provider.exception import QiskitBraketException
from qiskit_braket_provider.providers import braket_instructions

add_equivalences()

_BRAKET_TO_QISKIT_NAMES = {
    "u": "u",
    "phaseshift": "p",
    "cnot": "cx",
    "x": "x",
    "y": "y",
    "z": "z",
    "t": "t",
    "ti": "tdg",
    "s": "s",
    "si": "sdg",
    "v": "sx",
    "vi": "sxdg",
    "swap": "swap",
    "iswap": "iswap",
    "rx": "rx",
    "ry": "ry",
    "rz": "rz",
    "xx": "rxx",
    "yy": "ryy",
    "zz": "rzz",
    "i": "id",
    "h": "h",
    "cy": "cy",
    "cz": "cz",
    "ccnot": "ccx",
    "cswap": "cswap",
    "cphaseshift": "cp",
    "ecr": "ecr",
    "prx": "r",
    "gpi": "gpi",
    "gpi2": "gpi2",
    "ms": "ms",
    "gphase": "global_phase",
    "unitary": "unitary",
    "kraus": "kraus",
}

_CONTROLLED_GATES_BY_QUBIT_COUNT = {
    1: {
        "ch": "h",
        "cs": "s",
        "csdg": "sdg",
        "csx": "sx",
        "crx": "rx",
        "cry": "ry",
        "crz": "rz",
        "ccz": "cz",
    },
    3: {"c3sx": "sx"},
    inf: {"mcx": "cx"},
}

_ADDITIONAL_U_GATES = {"u1", "u2", "u3"}

_EPS = 1e-10  # global variable used to chop very small numbers to zero

_QISKIT_GATE_NAME_TO_BRAKET_GATE: dict[str, Callable] = {
    "u1": lambda lam: [braket_gates.U(0, 0, lam)],
    "u2": lambda phi, lam: [braket_gates.U(pi / 2, phi, lam)],
    "u3": lambda theta, phi, lam: [braket_gates.U(theta, phi, lam)],
    "u": lambda theta, phi, lam: [braket_gates.U(theta, phi, lam)],
    "p": lambda angle: [braket_gates.PhaseShift(angle)],
    "cp": lambda angle: [braket_gates.CPhaseShift(angle)],
    "cx": lambda: [braket_gates.CNot()],
    "x": lambda: [braket_gates.X()],
    "y": lambda: [braket_gates.Y()],
    "z": lambda: [braket_gates.Z()],
    "t": lambda: [braket_gates.T()],
    "tdg": lambda: [braket_gates.Ti()],
    "s": lambda: [braket_gates.S()],
    "sdg": lambda: [braket_gates.Si()],
    "sx": lambda: [braket_gates.V()],
    "sxdg": lambda: [braket_gates.Vi()],
    "swap": lambda: [braket_gates.Swap()],
    "rx": lambda angle: [braket_gates.Rx(angle)],
    "ry": lambda angle: [braket_gates.Ry(angle)],
    "rz": lambda angle: [braket_gates.Rz(angle)],
    "rzz": lambda angle: [braket_gates.ZZ(angle)],
    "id": lambda: [braket_gates.I()],
    "h": lambda: [braket_gates.H()],
    "cy": lambda: [braket_gates.CY()],
    "cz": lambda: [braket_gates.CZ()],
    "ccx": lambda: [braket_gates.CCNot()],
    "cswap": lambda: [braket_gates.CSwap()],
    "rxx": lambda angle: [braket_gates.XX(angle)],
    "ryy": lambda angle: [braket_gates.YY(angle)],
    "ecr": lambda: [braket_gates.ECR()],
    "iswap": lambda: [braket_gates.ISwap()],
    "r": lambda angle_1, angle_2: [braket_gates.PRx(angle_1, angle_2)],
    # IonQ gates
    "gpi": lambda turns: [braket_gates.GPi(2 * pi * turns)],
    "gpi2": lambda turns: [braket_gates.GPi2(2 * pi * turns)],
    "ms": lambda turns_1, turns_2, turns_3: [
        braket_gates.MS(2 * pi * turns_1, 2 * pi * turns_2, 2 * pi * turns_3)
    ],
    "zz": lambda angle: [braket_gates.ZZ(2 * pi * angle)],
    # Global phase
    "global_phase": lambda phase: [braket_gates.GPhase(phase)],
    "unitary": lambda operators: [braket_gates.Unitary(operators[0])],
    "kraus": lambda operators: [braket_noises.Kraus(operators)],
    "CCPRx": lambda angle_1, angle_2, feedback_key: [
        braket_expcaps.iqm.classical_control.CCPRx(angle_1, angle_2, feedback_key)
    ],
    "MeasureFF": lambda feedback_key: [
        braket_expcaps.iqm.classical_control.MeasureFF(feedback_key)
    ],
}

_QISKIT_CONTROLLED_GATE_NAMES_TO_BRAKET_GATES: dict[str, Callable] = {
    controlled_gate: _QISKIT_GATE_NAME_TO_BRAKET_GATE[base_gate]
    for gate_map in _CONTROLLED_GATES_BY_QUBIT_COUNT.values()
    for controlled_gate, base_gate in gate_map.items()
}

_STANDARD_GATE_NAME_MAPPING = get_standard_gate_name_mapping()

_BRAKET_GATE_NAME_TO_QISKIT_GATE: dict[str, QiskitInstruction | None] = {
    "u": qiskit_gates.UGate(Parameter("theta"), Parameter("phi"), Parameter("lam")),
    "u1": qiskit_gates.U1Gate(Parameter("theta")),
    "u2": qiskit_gates.U2Gate(Parameter("theta"), Parameter("lam")),
    "u3": qiskit_gates.U3Gate(Parameter("theta"), Parameter("phi"), Parameter("lam")),
    "h": qiskit_gates.HGate(),
    "ccnot": qiskit_gates.CCXGate(),
    "cnot": qiskit_gates.CXGate(),
    "cphaseshift": qiskit_gates.CPhaseGate(Parameter("theta")),
    "cswap": qiskit_gates.CSwapGate(),
    "cy": qiskit_gates.CYGate(),
    "cz": qiskit_gates.CZGate(),
    "i": qiskit_gates.IGate(),
    "phaseshift": qiskit_gates.PhaseGate(Parameter("theta")),
    "rx": qiskit_gates.RXGate(Parameter("theta")),
    "ry": qiskit_gates.RYGate(Parameter("theta")),
    "rz": qiskit_gates.RZGate(Parameter("phi")),
    "s": qiskit_gates.SGate(),
    "si": qiskit_gates.SdgGate(),
    "swap": qiskit_gates.SwapGate(),
    "t": qiskit_gates.TGate(),
    "ti": qiskit_gates.TdgGate(),
    "v": qiskit_gates.SXGate(),
    "vi": qiskit_gates.SXdgGate(),
    "x": qiskit_gates.XGate(),
    "xx": qiskit_gates.RXXGate(Parameter("theta")),
    "y": qiskit_gates.YGate(),
    "yy": qiskit_gates.RYYGate(Parameter("theta")),
    "z": qiskit_gates.ZGate(),
    "zz": qiskit_gates.RZZGate(Parameter("theta")),
    "ecr": qiskit_gates.ECRGate(),
    "prx": qiskit_gates.RGate(Parameter("theta"), Parameter("phi")),
    "iswap": qiskit_gates.iSwapGate(),
    "gpi": ionq_gates.GPIGate(Parameter("phi") / (2 * pi)),
    "gpi2": ionq_gates.GPI2Gate(Parameter("phi") / (2 * pi)),
    "ms": ionq_gates.MSGate(
        Parameter("phi0") / (2 * pi),
        Parameter("phi1") / (2 * pi),
        Parameter("theta") / (2 * pi),
    ),
    "gphase": qiskit_gates.GlobalPhaseGate(Parameter("theta")),
    "measure": qiskit_gates.Measure(),
    "unitary": qiskit_gates.UnitaryGate,
    "kraus": qiskit_qi.Kraus,
    "cc_prx": braket_instructions.CCPRx(
        Parameter("angle_1"), Parameter("angle_2"), Parameter("feedback_key")
    ),
    "measure_ff": braket_instructions.MeasureFF(Parameter("feedback_key")),
}

_BRAKET_SUPPORTED_NOISES = [
    "kraus",
    "bitflip",
    "depolarizing",
    "amplitudedamping",
    "generalizedamplitudedamping",
    "phasedamping",
    "phaseflip",
    "paulichannel",
    "twoqubitdepolarizing",
    "twoqubitdephasing",
    # "twoqubitpaulichannel" no to_open qasm support yet
]


def native_gate_connectivity(properties: DeviceCapabilities) -> list[list[int]] | None:
    """Returns the connectivity natively supported by a Braket device from its properties

    Args:
        properties (DeviceCapabilities): The device properties of the Braket device.

    Returns:
        list[list[int]] | None: A list of connected qubit pairs or `None` if the device is fully
            connected.
    """
    device_connectivity = properties.paradigm.connectivity
    connectivity = (
        [
            [int(x), int(y)]
            for x, neighborhood in device_connectivity.connectivityGraph.items()
            for y in neighborhood
        ]
        if not device_connectivity.fullyConnected
        else None
    )
    return connectivity


def native_gate_set(properties: DeviceCapabilities) -> set[str]:
    """Returns the gate set natively supported by a Braket device from its properties

    Args:
        properties (DeviceCapabilities): The device properties of the Braket device.

    Returns:
        set[str]: The names of qiskit gates natively supported by the Braket device.
    """
    native_list = properties.paradigm.nativeGateSet
    return {
        _BRAKET_TO_QISKIT_NAMES[op.lower()]
        for op in native_list
        if op.lower() in _BRAKET_TO_QISKIT_NAMES
    }


def native_angle_restrictions(
    properties: DeviceCapabilities,
) -> dict[str, dict[int, set[float] | tuple[float, float]]]:
    """Returns angle restrictions for gates natively supported by a Braket device.

    The returned mapping specifies, for each gate name, constraints on the
    gate parameters indexed by their position. The constraint can either be a
    set of allowed angles or a tuple representing an inclusive ``(min, max)``
    range. Angle units are in radians.

    Args:
        properties (DeviceCapabilities): The device properties of the Braket device.

    Returns:
        dict[str, dict[int, set[float] | tuple[float, float]]]: Mapping
        of gate names to parameter index restrictions.
    """

    if isinstance(properties, (RigettiDeviceCapabilities, RigettiDeviceCapabilitiesV2)):
        return {"rx": {0: {pi, -pi, pi / 2, -pi / 2}}}
    if isinstance(properties, IonqDeviceCapabilities):
        return {"ms": {2: (0.0, 0.25)}}
    return {}


def gateset_from_properties(properties: OpenQASMDeviceActionProperties) -> set[str]:
    """Returns the gateset supported by a Braket device with the given properties

    Args:
        properties (OpenQASMDeviceActionProperties): The action properties of the Braket device.

    Returns:
        set[str]: The names of the gates supported by the device
    """
    gateset = {
        _BRAKET_TO_QISKIT_NAMES[op.lower()]
        for op in properties.supportedOperations
        if op.lower() in _BRAKET_TO_QISKIT_NAMES
    }
    if "u" in gateset:
        gateset.update(_ADDITIONAL_U_GATES)
    max_control = 0
    for modifier in properties.supportedModifiers:
        if isinstance(modifier, Control):
            max_control = modifier.max_qubits
            break
    return gateset.union(_get_controlled_gateset(gateset, max_control))


def _get_controlled_gateset(base_gateset: set[str], max_qubits: int | None = None) -> set[str]:
    """Returns the Qiskit gates expressible as controlled versions of existing Braket gates

    This set can be filtered by the maximum number of control qubits.

    Args:
        base_gateset (set[str]): The base (without control modifiers) gates supported
        max_qubits (int | None): The maximum number of control qubits that can be used to express
            the Qiskit gate as a controlled Braket gate. If `None`, then there is no limit to the
            number of control qubits. Default: `None`.

    Returns:
        set[str]: The names of the controlled gates.
    """
    max_control = max_qubits if max_qubits is not None else inf
    return {
        controlled_gate
        for control_count, gate_map in _CONTROLLED_GATES_BY_QUBIT_COUNT.items()
        for controlled_gate, base_gate in gate_map.items()
        if control_count <= max_control and base_gate in base_gateset
    }


def local_simulator_to_target(simulator: LocalSimulator) -> Target:
    """Converts properties of a Braket LocalSimulator into a Qiskit Target object.

    Args:
        simulator (LocalSimulator): Amazon Braket LocalSimulator

    Returns:
        Target: Target for Qiskit backend
    """
    return _simulator_target(
        f"Target for Amazon Braket local simulator: {simulator.name}",
        simulator.properties,
    )


def aws_device_to_target(device: AwsDevice) -> Target:
    """Converts properties of Braket AwsDevice into a Qiskit Target object.

    Args:
        device (AwsDevice): Amazon Braket AwsDevice

    Returns:
        Target: Target for Qiskit backend
    """
    match device.type:
        case AwsDeviceType.QPU:
            return _qpu_target(f"Target for Amazon Braket QPU: {device.name}", device.properties)
        case AwsDeviceType.SIMULATOR:
            return _simulator_target(
                f"Target for Amazon Braket simulator: {device.name}", device.properties
            )
        case _:
            raise QiskitBraketException(
                "Cannot convert to target. "
                f"{device.properties.__class__} device capabilities are not supported."
            )


def _simulator_target(description: str, properties: GateModelSimulatorDeviceCapabilities):
    target = Target(description=description, num_qubits=properties.paradigm.qubitCount)
    action = (
        properties.action.get(DeviceActionType.OPENQASM)
        if properties.action.get(DeviceActionType.OPENQASM)
        else properties.action.get(DeviceActionType.JAQCD)
    )
    for operation in action.supportedOperations:
        instruction = _BRAKET_GATE_NAME_TO_QISKIT_GATE.get(operation.lower())
        if instruction:
            target.add_instruction(instruction, name=_BRAKET_TO_QISKIT_NAMES[operation.lower()])
    if isinstance(action, OpenQASMDeviceActionProperties):
        max_control = 0
        for modifier in action.supportedModifiers:
            if isinstance(modifier, Control):
                max_control = modifier.max_qubits
                break
        for gate in _get_controlled_gateset(target.keys(), max_control):
            if gate in _STANDARD_GATE_NAME_MAPPING:
                target.add_instruction(_STANDARD_GATE_NAME_MAPPING[gate])
    target.add_instruction(Measure())
    return target


def _qpu_target(description: str, properties: DeviceCapabilities):
<<<<<<< HEAD
    qubit_count = properties.paradigm.qubitCount
    connectivity = properties.paradigm.connectivity
=======
    paradigm = properties.paradigm
    qubit_count = paradigm.qubitCount
    target = Target(description=description, num_qubits=qubit_count)

    # TODO: Build target from AwsDevice.topology_graph instead of paradigm properties
    connectivity = paradigm.connectivity
>>>>>>> 5a52fde2
    connectivity_graph = (
        _contiguous_qubit_indices(connectivity.connectivityGraph)
        if not connectivity.fullyConnected
        else None
    )

<<<<<<< HEAD
    # Create mapping from physical qubit IDs to contiguous indices
    qubit_mapping = None
    if connectivity_graph:
        # Extract all physical qubit indices from original connectivity graph
        physical_qubits = sorted(
            int(i) for i in set.union(*[{k} | set(v) for k, v in connectivity.connectivityGraph.items()])
        )
        # Create contiguous indices (same logic as in _contiguous_qubit_indices)
        contiguous_indices = list(range(len(physical_qubits)))
        
        qubit_mapping = {
            "physical_to_idx": {physical_qubits[i]: contiguous_indices[i] for i in range(len(physical_qubits))},
            "idx_to_physical": {contiguous_indices[i]: physical_qubits[i] for i in range(len(physical_qubits))}
        }

    std = getattr(properties, "standardized", None)

    # Prepare qubit properties list if standardized data is available
    qubit_properties = None
    if std and connectivity_graph and qubit_mapping and hasattr(std, "oneQubitProperties"):
        qubit_properties = [None] * qubit_count
        # Build properties for each logical qubit index
        for logical_idx, physical_q in qubit_mapping["idx_to_physical"].items():
            # Get T1 coherence time
            t1 = None
            entry = std.oneQubitProperties.get(str(physical_q))
            if entry:
                coherence_time = getattr(entry, "T1", None)
                if coherence_time:
                    t1 = getattr(coherence_time, "value", None)
            
            # Get T2 coherence time
            t2 = None
            if entry:
                coherence_time = getattr(entry, "T2", None)
                if coherence_time:
                    t2 = getattr(coherence_time, "value", None)
            
            if t1 is not None or t2 is not None:
                qubit_properties[logical_idx] = QubitProperties(t1=t1, t2=t2)

    target = Target(description=description, num_qubits=qubit_count, qubit_properties=qubit_properties)
    action_properties = (
        properties.action.get(DeviceActionType.OPENQASM)
        if properties.action.get(DeviceActionType.OPENQASM)
        else properties.action.get(DeviceActionType.JAQCD)
    )

    # Prefer nativeGateSet (with error data) over supportedOperations, fallback if no overlap
    native_gates = getattr(getattr(properties, "paradigm", None), "nativeGateSet", []) or []
    supported_gates = getattr(action_properties, "supportedOperations", []) or []
    operations = [g for g in native_gates if g in supported_gates] or supported_gates

    for operation in operations:
        instruction = _GATE_NAME_TO_QISKIT_GATE.get(operation.lower(), None)

        if instruction:
            # TODO: Add 3+ qubit gates once Target supports them  # pylint:disable=fixme
            if "measure" in instruction.name:
                continue  # Separate handling below
=======
    # TODO: Use gate calibrations if available
    for operation in paradigm.nativeGateSet:
        if instruction := _BRAKET_GATE_NAME_TO_QISKIT_GATE.get(operation.lower(), None):
>>>>>>> 5a52fde2
            match instruction.num_qubits:
                case 1:
                    # Add fidelity/duration info if available
                    if std:
                        qarg_map = {}
                        for q in range(qubit_count):
                            physical_q = qubit_mapping["idx_to_physical"][q] if qubit_mapping else q
                            # Get gate duration from oneQubitGateDuration list
                            dur = None
                            if std and hasattr(std, "oneQubitProperties"):
                                entry = std.oneQubitProperties.get(str(physical_q))
                                if entry:
                                    dur_list = getattr(entry, "oneQubitGateDuration", None)
                                    if dur_list:
                                        gn = instruction.name.lower()
                                        for item in dur_list:
                                            if getattr(item, "gateName", "").lower() == gn:
                                                dur = getattr(item, "duration", None)
                                                break
                            # Get gate error from RB fidelity
                            f, _, _ = _select_oneq_fidelity(std, physical_q, prefer="RB", allow_simultaneous=True)
                            err = None if f is None else max(0.0, 1.0 - float(f))
                            qarg_map[(q,)] = InstructionProperties(duration=dur, error=err)
                        target.add_instruction(instruction, qarg_map)
                    else:
                        target.add_instruction(instruction, {(i,): None for i in range(qubit_count)})
                case 2:
                    target.add_instruction(
                        instruction,
                        _2q_instruction_properties(qubit_count, connectivity_graph, std, instruction.name, qubit_mapping),
                    )

    # Add measurement if not already added
    if "measure" not in operations:
        if std:
            meas_map = {}
            for q in range(qubit_count):
                physical_q = qubit_mapping["idx_to_physical"][q] if qubit_mapping else q
                dur = getattr(std, "readoutDuration", None)
                dur = float(dur) if isinstance(dur, (int, float)) else None
                f, _, _ = _select_oneq_fidelity(std, physical_q, prefer="READOUT", allow_simultaneous=False)
                err = None if f is None else max(0.0, 1.0 - float(f))
                meas_map[(q,)] = InstructionProperties(duration=dur, error=err)
            target.add_instruction(Measure(), meas_map)
        else:
            target.add_instruction(Measure(), {(i,): None for i in range(qubit_count)})

    return target


def _braket_edge_key(i: int, j: int) -> str:
    """Braket standardized twoQubitProperties keys look like 'min-max'."""
    a, b = sorted((int(i), int(j)))
    return f"{a}-{b}"


def _select_oneq_fidelity(std_props, q: int, prefer: str = "RB", allow_simultaneous: bool = True):
    """
    Return (fidelity, stderr, tag) for qubit q from standardized.oneQubitProperties.
    prefer: "RB" (RANDOMIZED_BENCHMARKING) or "READOUT".
    If prefer == "RB" and not found, optionally fall back to SIMULTANEOUS_RANDOMIZED_BENCHMARKING.
    Values are in [0,1] (NOT percent). Returns (None, None, None) if unavailable.
    """
    if not std_props or not hasattr(std_props, "oneQubitProperties"):
        return None, None, None
    entry = std_props.oneQubitProperties.get(str(q))
    if not entry:
        return None, None, None

    fobj = getattr(entry, "oneQubitFidelity", None)
    if not fobj:
        return None, None, None

    # normalize to list
    feats = list(fobj) if isinstance(fobj, (list, tuple)) else [fobj]

    # index by type name (uppercased)
    idx = {}
    for rec in feats:
        t = getattr(rec, "fidelityType", None)
        tname = getattr(t, "name", None)
        if tname:
            idx[tname.upper()] = rec

    prefer = prefer.upper()

    if prefer == "READOUT":
        rec = idx.get("READOUT")
        if rec:
            return getattr(rec, "fidelity", None), getattr(rec, "standardError", None), "READOUT"
        return None, None, None

    # prefer single-qubit RB; optionally fall back to simultaneous RB
    rec = idx.get("RANDOMIZED_BENCHMARKING")
    if not rec and allow_simultaneous:
        rec = idx.get("SIMULTANEOUS_RANDOMIZED_BENCHMARKING")

    if rec:
        tname = getattr(rec, "fidelityType", None)
        tag = getattr(tname, "name", None) if tname else "RB"
        return getattr(rec, "fidelity", None), getattr(rec, "standardError", None), tag

    return None, None, None


def _get_twoq_gate_fidelity(std_props, i: int, j: int, braket_gate: str) -> float | None:
    """
    standardized.twoQubitProperties['i-j'].twoQubitGateFidelity = [{gateName, fidelity}, ...]
    """
    if not std_props or not hasattr(std_props, "twoQubitProperties"):
        return None
    entry = std_props.twoQubitProperties.get(_braket_edge_key(i, j))
    if not entry:
        return None
    for it in (getattr(entry, "twoQubitGateFidelity", None) or []):
        if getattr(it, "gateName", "").lower() == braket_gate.lower():
            return getattr(it, "fidelity", None)
    return None

def _get_twoq_gate_duration(std_props, i: int, j: int, braket_gate: str) -> float | None:
    """
    standardized.twoQubitProperties['i-j'].twoQubitGateDuration = [{gateName, duration}, ...]
    """
    if not std_props or not hasattr(std_props, "twoQubitProperties"):
        return None
    entry = std_props.twoQubitProperties.get(_braket_edge_key(i, j))
    if not entry:
        return None
    for it in (getattr(entry, "twoQubitGateDuration", None) or []):
        if getattr(it, "gateName", "").lower() == braket_gate.lower():
            return getattr(it, "duration", None)
    return None

def _2q_instruction_properties(qubit_count, connectivity_graph, std_props=None, qiskit_gate_name=None, qubit_mapping=None):
    instruction_props = {}

    # building coupling map for fully connected device
    if not connectivity_graph:
        for src in range(qubit_count):
            for dst in range(qubit_count):
                if src != dst:
                    if std_props and qiskit_gate_name:
                        # Add fidelity/duration info if available
                        braket_gate = "cnot" if qiskit_gate_name.lower() == "cx" else qiskit_gate_name.lower()
                        physical_src = qubit_mapping["idx_to_physical"][src] if qubit_mapping else src
                        physical_dst = qubit_mapping["idx_to_physical"][dst] if qubit_mapping else dst
                        dur = _get_twoq_gate_duration(std_props, physical_src, physical_dst, braket_gate)
                        fid = _get_twoq_gate_fidelity(std_props, physical_src, physical_dst, braket_gate)
                        err = None if fid is None else max(0.0, 1.0 - float(fid))
                        instruction_props[(src, dst)] = InstructionProperties(duration=dur, error=err)
                    else:
                        instruction_props[(src, dst)] = None
                        instruction_props[(dst, src)] = None

    # building coupling map for device with connectivity graph
    else:
        for src, connections in connectivity_graph.items():
            for dst in connections:
                if std_props and qiskit_gate_name:
                    # Add fidelity/duration info if available
                    braket_gate = "cnot" if qiskit_gate_name.lower() == "cx" else qiskit_gate_name.lower()
                    physical_src = qubit_mapping["idx_to_physical"][int(src)] if qubit_mapping else int(src)
                    physical_dst = qubit_mapping["idx_to_physical"][int(dst)] if qubit_mapping else int(dst)
                    dur = _get_twoq_gate_duration(std_props, physical_src, physical_dst, braket_gate)
                    fid = _get_twoq_gate_fidelity(std_props, physical_src, physical_dst, braket_gate)
                    err = None if fid is None else max(0.0, 1.0 - float(fid))
                    instruction_props[(int(src), int(dst))] = InstructionProperties(duration=dur, error=err)
                else:
                    instruction_props[(int(src), int(dst))] = None

    return instruction_props

def _contiguous_qubit_indices(connectivity_graph: dict) -> dict:
    """Device qubit indices may be noncontiguous (label between x0 and x7, x being
    the number of the octagon) while the Qiskit transpiler creates and/or
    handles coupling maps with contiguous indices. This function converts the
    noncontiguous connectivity graph from Aspen to a contiguous one.

    Args:
        connectivity_graph (dict): connectivity graph from Aspen. For example
            4 qubit system, the connectivity graph will be:
                {"0": ["1", "2", "7"], "1": ["0","2","7"], "2": ["0","1","7"],
                "7": ["0","1","2"]}

    Returns:
        dict: Connectivity graph with contiguous indices. For example for an
        input connectivity graph with noncontiguous indices (qubit 0, 1, 2 and
        then qubit 7) as shown here:
            {"0": ["1", "2", "7"], "1": ["0","2","7"], "2": ["0","1","7"],
            "7": ["0","1","2"]}
        the qubit index 7 will be mapped to qubit index 3 for the qiskit
        transpilation step. Thereby the resultant contiguous qubit indices
        output will be:
            {"0": ["1", "2", "3"], "1": ["0","2","3"], "2": ["0","1","3"],
            "3": ["0","1","2"]}
    """
    # Creates list of existing qubit indices which are noncontiguous.
    indices = sorted(
        int(i) for i in set.union(*[{k} | set(v) for k, v in connectivity_graph.items()])
    )
    # Creates a list of contiguous indices for number of qubits.
    map_list = list(range(len(indices)))
    # Creates a dictionary to remap the noncontiguous indices to contiguous.
    mapper = dict(zip(indices, map_list))
    # Performs the remapping from the noncontiguous to the contiguous indices.
    contiguous_connectivity_graph = {
        mapper[int(k)]: [mapper[int(v)] for v in val] for k, val in connectivity_graph.items()
    }
    return contiguous_connectivity_graph


def to_braket(
    circuit: QuantumCircuit | Circuit | Program | str,
    basis_gates: Iterable[str] | None = None,
    verbatim: bool = False,
    connectivity: list[list[int]] | None = None,
    angle_restrictions: dict[str, dict[int, set[float] | tuple[float, float]]] | None = None,
    *,
    target: Target | None = None,
    braket_qubits: Sequence[int] | None = None,
    optimization_level: int | None = 0,
) -> Circuit:
    """Return a Braket quantum circuit from a Qiskit quantum circuit.

    Args:
        circuit (QuantumCircuit | Circuit | Program | str): Qiskit or Braket quantum circuit or
            OpenQASM 3 program
        basis_gates (Iterable[str] | None): The gateset to transpile to. Can only be provided
            if target is `None`. If `None` and target is `None`, the transpiler will use all gates
            defined in the Braket SDK. Default: `None`.
        verbatim (bool): Whether to translate the circuit without any modification, in other
            words without transpiling it. Default: False.
        connectivity (list[list[int]] | None): If provided, will transpile to a circuit
            with this connectivity. Default: `None`.
        angle_restrictions (dict[str, dict[int, set[float] | tuple[float, float]]] | None):
            Mapping of gate names to parameter angle constraints used to
            validate numeric parameters. Default: `None`.
        target (Target | None): A backend transpiler target. Can only be provided
            if basis_gates is `None`. Default: `None`.
        braket_qubits (Sequence[int] | None): A list of (not necessarily contiguous) indices of
            qubits in the underlying Amazon Braket device. If not supplied, then the indices are
            assumed to be contiguous.
        optimization_level (int | None): The optimization level to pass to `qiskit.transpile`.
            Default: None.

    Returns:
        Circuit: Braket circuit
    """
    if isinstance(circuit, (Circuit, Program, str)):
        circuit = to_qiskit(circuit)
    if not isinstance(circuit, QuantumCircuit):
        raise TypeError(f"Expected a QuantumCircuit, got {type(circuit)} instead.")
    if (basis_gates or connectivity) and target:
        raise ValueError("Basis gates and connectivity cannot be specified alongside target.")

    # If basis_gates is not None, then target remains empty
    target = target if basis_gates or target else _create_default_target(circuit)
    needs_transpilation = (
        target
        or connectivity
        or (basis_gates and not {gate.name for gate, _, _ in circuit.data}.issubset(basis_gates))
    )
    if not verbatim and needs_transpilation:
        circuit = transpile(
            circuit,
            basis_gates=basis_gates,
            coupling_map=connectivity,
            optimization_level=optimization_level,
            target=target,
        )
    # Verify that ParameterVector would not collide with scalar variables after renaming.
    _validate_name_conflicts(circuit.parameters)
    # Handle qiskit to braket conversion
    measured_qubits: dict[int, int] = {}
    braket_circuit = Circuit()
    braket_qubits = braket_qubits or sorted(circuit.find_bit(q).index for q in circuit.qubits)
    for circuit_instruction in circuit.data:
        operation = circuit_instruction.operation
        qubits = circuit_instruction.qubits

        if getattr(operation, "condition", None) is not None:
            raise NotImplementedError(
                f"Conditional operations are not supported. Found conditional gate '{operation.name}'. "
                f"Only MeasureFF and CCPRx gates are supported in Braket."
            )

        match gate_name := operation.name:
            case "measure":
                qubit = qubits[0]  # qubit count = 1 for measure
                qubit_index = braket_qubits[circuit.find_bit(qubit).index]
                if qubit_index in measured_qubits.values():
                    raise ValueError(f"Cannot measure previously measured qubit {qubit_index}")
                clbit = circuit.find_bit(circuit_instruction.clbits[0]).index
                measured_qubits[clbit] = qubit_index
            case "barrier":
                warnings.warn("The Qiskit circuit contains barrier instructions that are ignored.")
            case "reset":
                raise NotImplementedError(
                    "reset operation not supported by qiskit to braket adapter"
                )
            case "unitary" | "kraus":
                params = _create_free_parameters(operation)
                qubit_indices = [braket_qubits[circuit.find_bit(qubit).index] for qubit in qubits][
                    ::-1
                ]  # reversal for little to big endian notation

                for gate in _QISKIT_GATE_NAME_TO_BRAKET_GATE[gate_name](params):
                    braket_circuit += Instruction(
                        operator=gate,
                        target=qubit_indices,
                    )
            case _:
                if (
                    isinstance(operation, ControlledGate)
                    and operation.ctrl_state != 2**operation.num_ctrl_qubits - 1
                ):
                    raise ValueError("Negative control is not supported")
                # Getting the index from the bit mapping
                qubit_indices = [braket_qubits[circuit.find_bit(qubit).index] for qubit in qubits]
                if intersection := set(measured_qubits.values()).intersection(qubit_indices):
                    raise ValueError(
                        f"Cannot apply operation {gate_name} to measured qubits {intersection}"
                    )
                params = _create_free_parameters(operation)
                # TODO: Use angle_bounds in Target.add_instruction instead of validating here
                _validate_angle_restrictions(gate_name, params, angle_restrictions)
                if gate_name in _QISKIT_CONTROLLED_GATE_NAMES_TO_BRAKET_GATES:
                    for gate in _QISKIT_CONTROLLED_GATE_NAMES_TO_BRAKET_GATES[gate_name](*params):
                        gate_qubit_count = gate.qubit_count
                        braket_circuit += Instruction(
                            operator=gate,
                            target=qubit_indices[-gate_qubit_count:],
                            control=qubit_indices[:-gate_qubit_count],
                        )
                else:
                    for gate in _QISKIT_GATE_NAME_TO_BRAKET_GATE[gate_name](*params):
                        braket_circuit += Instruction(
                            operator=gate,
                            target=qubit_indices,
                        )
    global_phase = circuit.global_phase
    if abs(global_phase) > _EPS:
        if (target and "global_phase" in target) or (basis_gates and "global_phase" in basis_gates):
            braket_circuit.gphase(global_phase)
        else:
            warnings.warn(
                f"Device does not support global phase; "
                f"global phase of {global_phase} will not be included in Braket circuit"
            )

    # QPU targets will have qubits/pairs specified for each instruction;
    # Targets whose values consist solely of {None: None} are either simulator or default targets
    if verbatim or (target and any(v != {None: None} for v in target.values())):
        braket_circuit = Circuit(braket_circuit.result_types).add_verbatim_box(
            Circuit(braket_circuit.instructions)
        )

    for clbit in sorted(measured_qubits):
        braket_circuit.measure(measured_qubits[clbit])

    return braket_circuit


def _create_default_target(circuit: QuantumCircuit) -> Target:
    target = Target(num_qubits=circuit.num_qubits)
    for braket_name, instruction in _BRAKET_GATE_NAME_TO_QISKIT_GATE.items():
        if (name := braket_name.lower()) in _BRAKET_TO_QISKIT_NAMES:
            target.add_instruction(instruction, name=_BRAKET_TO_QISKIT_NAMES[name])
    target.add_instruction(Measure())
    return target


def _create_free_parameters(operation):
    params = operation.params if hasattr(operation, "params") else []
    for i, param in enumerate(params):
        if isinstance(param, ParameterVectorElement):
            renamed_param_name = _rename_param_vector_element(param)
            params[i] = FreeParameter(renamed_param_name)
        elif isinstance(param, Parameter):
            params[i] = FreeParameter(param.name)
        elif isinstance(param, ParameterExpression):
            renamed_param_name = _rename_param_vector_element(param)
            params[i] = FreeParameterExpression(renamed_param_name)

    return params


def _validate_angle_restrictions(
    gate_name: str,
    params: Iterable,
    angle_restrictions: dict[str, dict[int, set[float] | tuple[float, float]]] | None,
) -> None:
    """Validate gate parameter angles against a restriction map.

    Parameters that are ``FreeParameter`` or ``ParameterExpression`` instances
    are ignored. Numeric angles are validated against the entry in
    ``angle_restrictions`` for the ``gate_name``. Each restriction can be a set
    of discrete allowed values or a ``(min, max)`` tuple describing an inclusive
    range.
    """
    if not angle_restrictions or gate_name not in angle_restrictions:
        return
    restrictions = angle_restrictions[gate_name]
    params = list(params)
    for index, restriction in restrictions.items():
        if index >= len(params):
            continue
        param = params[index]
        if isinstance(
            param,
            (
                FreeParameter,
                FreeParameterExpression,
                ParameterExpression,
            ),
        ):
            continue
        angle = float(param)
        if isinstance(restriction, set):
            if not any(abs(angle - allowed) <= _EPS for allowed in restriction):
                raise ValueError(
                    f"Angle {angle} for {gate_name} parameter {index} is not supported"
                )
        else:
            min_angle, max_angle = restriction
            if angle < min_angle - _EPS or angle > max_angle + _EPS:
                raise ValueError(
                    f"Angle {angle} for {gate_name} parameter {index} "
                    f"not in range [{min_angle}, {max_angle}]"
                )


def _rename_param_vector_element(parameter):
    return str(parameter).replace("[", "_").replace("]", "")


def _validate_name_conflicts(parameters):
    renamed_parameters = {_rename_param_vector_element(param) for param in parameters}
    if len(renamed_parameters) != len(parameters):
        raise ValueError(
            "ParameterVector elements are renamed from v[i] to v_i, which resulted "
            "in a conflict with another parameter. Please rename your parameters."
        )


def to_qiskit(circuit: Circuit | Program | str, add_measurements: bool = True) -> QuantumCircuit:
    """Return a Qiskit quantum circuit from a Braket quantum circuit.

    Args:
        circuit (Circuit | Program | str): Braket quantum circuit or OpenQASM 3 program.
        add_measurements (bool): Whether to append measurements in the conversion

    Returns:
        QuantumCircuit: Qiskit quantum circuit
    """
    if isinstance(circuit, (Program, str)):
        circuit = Circuit.from_ir(circuit)
    if not isinstance(circuit, Circuit):
        raise TypeError(f"Expected a Circuit, got {type(circuit)} instead.")

    num_measurements = sum(
        isinstance(instr.operator, measure.Measure) for instr in circuit.instructions
    )
    qiskit_circuit = QuantumCircuit(circuit.qubit_count, num_measurements)
    qubit_map = {int(qubit): index for index, qubit in enumerate(sorted(circuit.qubits))}
    cbit = 0
    for instruction in circuit.instructions:
        gate_name = instruction.operator.name.lower()
        if gate_name in _BRAKET_SUPPORTED_NOISES:
            gate = _create_qiskit_kraus(instruction.operator.to_matrix())
        elif gate_name == "unitary":
            gate = _create_qiskit_unitary(instruction.operator.to_matrix())
        else:
            gate = _create_qiskit_gate(gate_name, getattr(instruction.operator, "parameters", []))
        if instruction.power != 1:
            gate = gate**instruction.power
        if control_qubits := instruction.control:
            ctrl_state = instruction.control_state.as_string[::-1]
            gate = gate.control(len(control_qubits), ctrl_state=ctrl_state)

        target = [qiskit_circuit.qubits[qubit_map[i]] for i in control_qubits]
        target += [qiskit_circuit.qubits[qubit_map[i]] for i in instruction.target]

        if gate_name == "measure":
            qiskit_circuit.append(gate, target, [cbit])
            cbit += 1
        else:
            qiskit_circuit.append(gate, target)
    if num_measurements == 0 and add_measurements:
        qiskit_circuit.measure_all()
    return qiskit_circuit


def _create_qiskit_unitary(matrix: np.ndarray):
    return qiskit_gates.UnitaryGate(_reverse_endianness(matrix))


def _create_qiskit_kraus(gate_params: list[np.ndarray]) -> Instruction:
    """create qiskit.quantum_info.Kraus from Braket Kraus operators and reorder axes"""
    for i, param in enumerate(gate_params):
        assert param.shape[0] == param.shape[1], "Kraus operators must be square matrices."
        gate_params[i] = _reverse_endianness(param)
    return qiskit_qi.Kraus(gate_params)


def _sympy_to_qiskit(expr: Mul | Add | Symbol | Pow) -> ParameterExpression | Parameter:
    """convert a sympy expression to qiskit Parameters recursively"""
    match expr:
        case Mul():
            return _sympy_to_qiskit(expr.args[0]) * _sympy_to_qiskit(expr.args[1])
        case Add():
            return _sympy_to_qiskit(expr.args[0]) + _sympy_to_qiskit(expr.args[1])
        case Symbol():
            return Parameter(expr.name)
        case Pow():
            return _sympy_to_qiskit(expr.args[0]) ** int(expr.args[1])
        case obj if hasattr(obj, "is_number") and obj.is_real:
            return float(obj)
    raise TypeError(f"unrecognized parameter type in conversion: {type(expr)}")


def _reverse_endianness(matrix: np.ndarray):
    n_q = int(np.log2(matrix.shape[0]))
    # Convert multi-qubit Kraus from little to big endian notation
    return (
        np.transpose(
            matrix.reshape([2] * n_q * 2),
            list(range(0, n_q))[::-1] + list(range(n_q, 2 * n_q))[::-1],
        ).reshape((2**n_q, 2**n_q))
        if n_q > 1
        else matrix
    )


def _create_qiskit_gate(gate_name: str, gate_params: list[float | Parameter]) -> Instruction:
    gate_instance = _BRAKET_GATE_NAME_TO_QISKIT_GATE.get(gate_name)
    if not gate_instance:
        raise TypeError(f'Braket gate "{gate_name}" not supported in Qiskit')
    gate_cls = gate_instance.__class__
    new_gate_params = []
    for param_expression, value in zip(gate_instance.params, gate_params):
        # extract the coefficient in the templated gate
        param = list(param_expression.parameters)[0].sympify()
        coeff = float(param_expression.sympify().subs(param, 1))
        new_gate_params.append(
            _sympy_to_qiskit(coeff * value.expression)
            if hasattr(value, "expression")
            else coeff * value
        )
    return gate_cls(*new_gate_params)


def convert_qiskit_to_braket_circuit(circuit: QuantumCircuit) -> Circuit:
    """Return a Braket quantum circuit from a Qiskit quantum circuit.

    Args:
        circuit (QuantumCircuit): Qiskit Quantum Circuit

    Returns:
        Circuit: Braket circuit
    """
    warnings.warn(
        "convert_qiskit_to_braket_circuit() is deprecated and "
        "will be removed in a future release. "
        "Use to_braket() instead.",
        DeprecationWarning,
    )
    return to_braket(circuit)


def convert_qiskit_to_braket_circuits(
    circuits: list[QuantumCircuit],
) -> Iterable[Circuit]:
    """Converts all Qiskit circuits to Braket circuits.

    Args:
        circuits (List(QuantumCircuit)): Qiskit quantum circuit

    Returns:
        Iterable[Circuit]: Braket circuit
    """
    warnings.warn(
        "convert_qiskit_to_braket_circuits() is deprecated and "
        "will be removed in a future release. "
        "Use to_braket() instead.",
        DeprecationWarning,
    )
    for circuit in circuits:
        yield to_braket(circuit)<|MERGE_RESOLUTION|>--- conflicted
+++ resolved
@@ -403,24 +403,17 @@
 
 
 def _qpu_target(description: str, properties: DeviceCapabilities):
-<<<<<<< HEAD
-    qubit_count = properties.paradigm.qubitCount
-    connectivity = properties.paradigm.connectivity
-=======
     paradigm = properties.paradigm
     qubit_count = paradigm.qubitCount
-    target = Target(description=description, num_qubits=qubit_count)
 
     # TODO: Build target from AwsDevice.topology_graph instead of paradigm properties
     connectivity = paradigm.connectivity
->>>>>>> 5a52fde2
     connectivity_graph = (
         _contiguous_qubit_indices(connectivity.connectivityGraph)
         if not connectivity.fullyConnected
         else None
     )
 
-<<<<<<< HEAD
     # Create mapping from physical qubit IDs to contiguous indices
     qubit_mapping = None
     if connectivity_graph:
@@ -463,29 +456,9 @@
                 qubit_properties[logical_idx] = QubitProperties(t1=t1, t2=t2)
 
     target = Target(description=description, num_qubits=qubit_count, qubit_properties=qubit_properties)
-    action_properties = (
-        properties.action.get(DeviceActionType.OPENQASM)
-        if properties.action.get(DeviceActionType.OPENQASM)
-        else properties.action.get(DeviceActionType.JAQCD)
-    )
-
-    # Prefer nativeGateSet (with error data) over supportedOperations, fallback if no overlap
-    native_gates = getattr(getattr(properties, "paradigm", None), "nativeGateSet", []) or []
-    supported_gates = getattr(action_properties, "supportedOperations", []) or []
-    operations = [g for g in native_gates if g in supported_gates] or supported_gates
-
-    for operation in operations:
-        instruction = _GATE_NAME_TO_QISKIT_GATE.get(operation.lower(), None)
-
-        if instruction:
-            # TODO: Add 3+ qubit gates once Target supports them  # pylint:disable=fixme
-            if "measure" in instruction.name:
-                continue  # Separate handling below
-=======
     # TODO: Use gate calibrations if available
     for operation in paradigm.nativeGateSet:
         if instruction := _BRAKET_GATE_NAME_TO_QISKIT_GATE.get(operation.lower(), None):
->>>>>>> 5a52fde2
             match instruction.num_qubits:
                 case 1:
                     # Add fidelity/duration info if available
