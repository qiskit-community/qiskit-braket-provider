"""Util function for provider."""
from collections.abc import Callable, Iterable
from typing import Optional, Union
import warnings

from braket.aws import AwsDevice
from braket.circuits import (
    Circuit,
    FreeParameter,
    Instruction,
    observables,
)
import braket.circuits.gates as braket_gates

from braket.device_schema import (
    DeviceActionType,
    GateModelQpuParadigmProperties,
    JaqcdDeviceActionProperties,
    OpenQASMDeviceActionProperties,
)
from braket.device_schema.ionq import IonqDeviceCapabilities
from braket.device_schema.oqc import OqcDeviceCapabilities
from braket.device_schema.rigetti import RigettiDeviceCapabilities
from braket.device_schema.simulators import (
    GateModelSimulatorDeviceCapabilities,
    GateModelSimulatorParadigmProperties,
)
from braket.devices import LocalSimulator

from numpy import pi

from qiskit import QuantumCircuit, transpile
from qiskit.circuit import Instruction as QiskitInstruction
from qiskit.circuit import Measure, Parameter
import qiskit.circuit.library as qiskit_gates

from qiskit.transpiler import InstructionProperties, Target
from qiskit_braket_provider.exception import QiskitBraketException

<<<<<<< HEAD
braket_to_qiskit_names = {
    "u": "u",
    "phaseshift": "p",
    "cnot": "cx",
    "x": "x",
    "y": "y",
    "z": "z",
    "t": "t",
    "ti": "tdg",
    "s": "s",
    "si": "sdg",
    "v": "sx",
    "vi": "sxdg",
    "swap": "swap",
    "rx": "rx",
    "ry": "ry",
    "rz": "rz",
    "xx": "rxx",
    "yy": "ryy",
    "zz": "rzz",
    "i": "id",
    "h": "h",
    "cy": "cy",
    "cz": "cz",
    "ccnot": "ccx",
    "cswap": "cswap",
    "cphaseshift": "cp",
    "ecr": "ecr",
}

controlled_gate = {1: {"ch", "cs", "csdg", "csx", "crx", "cry", "crz", "ccz"}, 2: {"c3sx"}}

qiskit_to_braket_gate_names_mapping = {
    "u": "u",
    "u1": "u1",
    "u2": "u2",
    "u3": "u3",
    "p": "phaseshift",
    "cx": "cnot",
    "x": "x",
    "y": "y",
    "z": "z",
    "t": "t",
    "tdg": "ti",
    "s": "s",
    "sdg": "si",
    "sx": "v",
    "sxdg": "vi",
    "swap": "swap",
    "rx": "rx",
    "ry": "ry",
    "rz": "rz",
    "rzz": "zz",
    "id": "i",
    "h": "h",
    "cy": "cy",
    "cz": "cz",
    "ccx": "ccnot",
    "cswap": "cswap",
    "cp": "cphaseshift",
    "rxx": "xx",
    "ryy": "yy",
    "ecr": "ecr",
}

_EPS = 1e-10  # global variable used to chop very small numbers to zero

qiskit_gate_names_to_braket_gates: dict[str, Callable] = {
    "u1": lambda lam: [gates.PhaseShift(lam)],
=======
_EPS = 1e-10  # global variable used to chop very small numbers to zero

GATE_NAME_TO_BRAKET_GATE: Dict[str, Callable] = {
    "u1": lambda lam: [braket_gates.PhaseShift(lam)],
>>>>>>> 5c1cce02
    "u2": lambda phi, lam: [
        braket_gates.PhaseShift(lam),
        braket_gates.Ry(pi / 2),
        braket_gates.PhaseShift(phi),
    ],
    "u3": lambda theta, phi, lam: [
        braket_gates.PhaseShift(lam),
        braket_gates.Ry(theta),
        braket_gates.PhaseShift(phi),
    ],
    "u": lambda theta, phi, lam: [
        braket_gates.PhaseShift(lam),
        braket_gates.Ry(theta),
        braket_gates.PhaseShift(phi),
    ],
    "p": lambda angle: [braket_gates.PhaseShift(angle)],
    "cp": lambda angle: [braket_gates.CPhaseShift(angle)],
    "cx": lambda: [braket_gates.CNot()],
    "x": lambda: [braket_gates.X()],
    "y": lambda: [braket_gates.Y()],
    "z": lambda: [braket_gates.Z()],
    "t": lambda: [braket_gates.T()],
    "tdg": lambda: [braket_gates.Ti()],
    "s": lambda: [braket_gates.S()],
    "sdg": lambda: [braket_gates.Si()],
    "sx": lambda: [braket_gates.V()],
    "sxdg": lambda: [braket_gates.Vi()],
    "swap": lambda: [braket_gates.Swap()],
    "rx": lambda angle: [braket_gates.Rx(angle)],
    "ry": lambda angle: [braket_gates.Ry(angle)],
    "rz": lambda angle: [braket_gates.Rz(angle)],
    "rzz": lambda angle: [braket_gates.ZZ(angle)],
    "id": lambda: [braket_gates.I()],
    "h": lambda: [braket_gates.H()],
    "cy": lambda: [braket_gates.CY()],
    "cz": lambda: [braket_gates.CZ()],
    "ccx": lambda: [braket_gates.CCNot()],
    "cswap": lambda: [braket_gates.CSwap()],
    "rxx": lambda angle: [braket_gates.XX(angle)],
    "ryy": lambda angle: [braket_gates.YY(angle)],
    "ecr": lambda: [braket_gates.ECR()],
    "iswap": lambda: [braket_gates.ISwap()],
}

_qiskit_controlled_gate_names_to_braket_gates: dict[str, Callable] = {
    "ch": gates.H,
    "cs": gates.S,
    "csdg": gates.Si,
    "csx": gates.V,
    "ccz": gates.CZ,
    "c3sx": gates.V,
    "mcx": gates.CNot,
    "crx": gates.Rx,
    "cry": gates.Ry,
    "crz": gates.Rz,
}

<<<<<<< HEAD
translatable_qiskit_gates = (
    set(qiskit_gate_names_to_braket_gates.keys())
    .union(set(_qiskit_controlled_gate_names_to_braket_gates))
    .union({"measure", "barrier", "reset"})
)

qiskit_gate_name_to_braket_gate_mapping: dict[str, Optional[QiskitInstruction]] = {
    "u": UGate(Parameter("theta"), Parameter("phi"), Parameter("lam")),
    "u1": U1Gate(Parameter("theta")),
    "u2": U2Gate(Parameter("theta"), Parameter("lam")),
    "u3": U3Gate(Parameter("theta"), Parameter("phi"), Parameter("lam")),
    "h": HGate(),
    "ccnot": CCXGate(),
    "cnot": CXGate(),
    "cphaseshift": CPhaseGate(Parameter("theta")),
    "cswap": CSwapGate(),
    "cy": CYGate(),
    "cz": CZGate(),
    "i": IGate(),
    "phaseshift": PhaseGate(Parameter("theta")),
    "rx": RXGate(Parameter("theta")),
    "ry": RYGate(Parameter("theta")),
    "rz": RZGate(Parameter("phi")),
    "s": SGate(),
    "si": SdgGate(),
    "swap": SwapGate(),
    "t": TGate(),
    "ti": TdgGate(),
    "v": SXGate(),
    "vi": SXdgGate(),
    "x": XGate(),
    "xx": RXXGate(Parameter("theta")),
    "y": YGate(),
    "yy": RYYGate(Parameter("theta")),
    "z": ZGate(),
    "zz": RZZGate(Parameter("theta")),
    "ecr": ECRGate(),
=======
_TRANSLATABLE_QISKIT_GATE_NAMES = set(GATE_NAME_TO_BRAKET_GATE.keys()).union(
    {"measure", "barrier", "reset"}
)

GATE_NAME_TO_QISKIT_GATE: Dict[str, Optional[QiskitInstruction]] = {
    "u": qiskit_gates.UGate(Parameter("theta"), Parameter("phi"), Parameter("lam")),
    "u1": qiskit_gates.U1Gate(Parameter("theta")),
    "u2": qiskit_gates.U2Gate(Parameter("theta"), Parameter("lam")),
    "u3": qiskit_gates.U3Gate(Parameter("theta"), Parameter("phi"), Parameter("lam")),
    "h": qiskit_gates.HGate(),
    "ccnot": qiskit_gates.CCXGate(),
    "cnot": qiskit_gates.CXGate(),
    "cphaseshift": qiskit_gates.CPhaseGate(Parameter("theta")),
    "cswap": qiskit_gates.CSwapGate(),
    "cy": qiskit_gates.CYGate(),
    "cz": qiskit_gates.CZGate(),
    "i": qiskit_gates.IGate(),
    "phaseshift": qiskit_gates.PhaseGate(Parameter("theta")),
    "rx": qiskit_gates.RXGate(Parameter("theta")),
    "ry": qiskit_gates.RYGate(Parameter("theta")),
    "rz": qiskit_gates.RZGate(Parameter("phi")),
    "s": qiskit_gates.SGate(),
    "si": qiskit_gates.SdgGate(),
    "swap": qiskit_gates.SwapGate(),
    "t": qiskit_gates.TGate(),
    "ti": qiskit_gates.TdgGate(),
    "v": qiskit_gates.SXGate(),
    "vi": qiskit_gates.SXdgGate(),
    "x": qiskit_gates.XGate(),
    "xx": qiskit_gates.RXXGate(Parameter("theta")),
    "y": qiskit_gates.YGate(),
    "yy": qiskit_gates.RYYGate(Parameter("theta")),
    "z": qiskit_gates.ZGate(),
    "zz": qiskit_gates.RZZGate(Parameter("theta")),
    "ecr": qiskit_gates.ECRGate(),
    "iswap": qiskit_gates.iSwapGate(),
>>>>>>> 5c1cce02
}


def local_simulator_to_target(simulator: LocalSimulator) -> Target:
    """Converts properties of LocalSimulator into Qiskit Target object.

    Args:
        simulator: AWS LocalSimulator

    Returns:
        target for Qiskit backend
    """
    target = Target()

    instructions = [
        inst for inst in GATE_NAME_TO_QISKIT_GATE.values() if inst is not None
    ]
    properties = simulator.properties
    paradigm: GateModelSimulatorParadigmProperties = properties.paradigm

    # add measurement instruction
    target.add_instruction(Measure(), {(i,): None for i in range(paradigm.qubitCount)})

    for instruction in instructions:
        instruction_props: Optional[
            dict[Union[tuple[int], tuple[int, int]], Optional[InstructionProperties]]
        ] = {}

        if instruction.num_qubits == 1:
            for i in range(paradigm.qubitCount):
                instruction_props[(i,)] = None
            target.add_instruction(instruction, instruction_props)
        elif instruction.num_qubits == 2:
            for src in range(paradigm.qubitCount):
                for dst in range(paradigm.qubitCount):
                    if src != dst:
                        instruction_props[(src, dst)] = None
                        instruction_props[(dst, src)] = None
            target.add_instruction(instruction, instruction_props)

    return target


def aws_device_to_target(device: AwsDevice) -> Target:
    """Converts properties of Braket device into Qiskit Target object.

    Args:
        device: AWS Braket device

    Returns:
        target for Qiskit backend
    """
    # building target
    target = Target(description=f"Target for AWS Device: {device.name}")

    properties = device.properties
    # gate model devices
    if isinstance(
        properties,
        (IonqDeviceCapabilities, RigettiDeviceCapabilities, OqcDeviceCapabilities),
    ):
        action_properties: OpenQASMDeviceActionProperties = (
            properties.action.get(DeviceActionType.OPENQASM)
            if properties.action.get(DeviceActionType.OPENQASM)
            else properties.action.get(DeviceActionType.JAQCD)
        )
        paradigm: GateModelQpuParadigmProperties = properties.paradigm
        connectivity = paradigm.connectivity
        instructions: list[QiskitInstruction] = []

        for operation in action_properties.supportedOperations:
            instruction = GATE_NAME_TO_QISKIT_GATE.get(operation.lower(), None)
            if instruction is not None:
                # TODO: remove when target will be supporting > 2 qubit gates  # pylint:disable=fixme
                if instruction.num_qubits <= 2:
                    instructions.append(instruction)

        # add measurement instructions
        target.add_instruction(
            Measure(), {(i,): None for i in range(paradigm.qubitCount)}
        )

        for instruction in instructions:
            instruction_props: Optional[
                dict[
                    Union[tuple[int], tuple[int, int]], Optional[InstructionProperties]
                ]
            ] = {}
            # adding 1 qubit instructions
            if instruction.num_qubits == 1:
                for i in range(paradigm.qubitCount):
                    instruction_props[(i,)] = None
            # adding 2 qubit instructions
            elif instruction.num_qubits == 2:
                # building coupling map for fully connected device
                if connectivity.fullyConnected:
                    for src in range(paradigm.qubitCount):
                        for dst in range(paradigm.qubitCount):
                            if src != dst:
                                instruction_props[(src, dst)] = None
                                instruction_props[(dst, src)] = None
                # building coupling map for device with connectivity graph
                else:
                    if isinstance(properties, RigettiDeviceCapabilities):

                        def convert_continuous_qubit_indices(
                            connectivity_graph: dict,
                        ) -> dict:
                            """Aspen qubit indices are discontinuous (label between x0 and x7, x being
                            the number of the octagon) while the Qiskit transpiler creates and/or
                            handles coupling maps with continuous indices. This function converts the
                            discontinous connectivity graph from Aspen to a continuous one.

                            Args:
                                connectivity_graph (dict): connectivity graph from Aspen. For example
                                4 qubit system, the connectivity graph will be:
                                    {"0": ["1", "2", "7"], "1": ["0","2","7"], "2": ["0","1","7"],
                                    "7": ["0","1","2"]}

                            Returns:
                                dict: Connectivity graph with continuous indices. For example for an
                                input connectivity graph with discontinuous indices (qubit 0, 1, 2 and
                                then qubit 7) as shown here:
                                    {"0": ["1", "2", "7"], "1": ["0","2","7"], "2": ["0","1","7"],
                                    "7": ["0","1","2"]}
                                the qubit index 7 will be mapped to qubit index 3 for the qiskit
                                transpilation step. Thereby the resultant continous qubit indices
                                output will be:
                                    {"0": ["1", "2", "3"], "1": ["0","2","3"], "2": ["0","1","3"],
                                    "3": ["0","1","2"]}
                            """
                            # Creates list of existing qubit indices which are discontinuous.
                            indices = [int(key) for key in connectivity_graph.keys()]
                            indices.sort()
                            # Creates a list of continuous indices for number of qubits.
                            map_list = list(range(len(indices)))
                            # Creates a dictionary to remap the discountinous indices to continuous.
                            mapper = dict(zip(indices, map_list))
                            # Performs the remapping from the discontinous to the continuous indices.
                            continous_connectivity_graph = {
                                mapper[int(k)]: [mapper[int(v)] for v in val]
                                for k, val in connectivity_graph.items()
                            }
                            return continous_connectivity_graph

                        connectivity.connectivityGraph = (
                            convert_continuous_qubit_indices(
                                connectivity.connectivityGraph
                            )
                        )

                    for src, connections in connectivity.connectivityGraph.items():
                        for dst in connections:
                            instruction_props[(int(src), int(dst))] = None
            # for more than 2 qubits
            else:
                instruction_props = None

            target.add_instruction(instruction, instruction_props)

    # gate model simulators
    elif isinstance(properties, GateModelSimulatorDeviceCapabilities):
        simulator_action_properties: JaqcdDeviceActionProperties = (
            properties.action.get(DeviceActionType.JAQCD)
        )
        simulator_paradigm: GateModelSimulatorParadigmProperties = properties.paradigm
        instructions = []

        for operation in simulator_action_properties.supportedOperations:
            instruction = GATE_NAME_TO_QISKIT_GATE.get(operation.lower(), None)
            if instruction is not None:
                # TODO: remove when target will be supporting > 2 qubit gates  # pylint:disable=fixme
                if instruction.num_qubits <= 2:
                    instructions.append(instruction)

        # add measurement instructions
        target.add_instruction(
            Measure(), {(i,): None for i in range(simulator_paradigm.qubitCount)}
        )

        for instruction in instructions:
            simulator_instruction_props: Optional[
                dict[
                    Union[tuple[int], tuple[int, int]],
                    Optional[InstructionProperties],
                ]
            ] = {}
            # adding 1 qubit instructions
            if instruction.num_qubits == 1:
                for i in range(simulator_paradigm.qubitCount):
                    simulator_instruction_props[(i,)] = None
            # adding 2 qubit instructions
            elif instruction.num_qubits == 2:
                # building coupling map for fully connected device
                for src in range(simulator_paradigm.qubitCount):
                    for dst in range(simulator_paradigm.qubitCount):
                        if src != dst:
                            simulator_instruction_props[(src, dst)] = None
                            simulator_instruction_props[(dst, src)] = None
            target.add_instruction(instruction, simulator_instruction_props)

    else:
        raise QiskitBraketException(
            f"Cannot convert to target. "
            f"{properties.__class__} device capabilities are not supported yet."
        )

    return target


<<<<<<< HEAD
def convert_qiskit_to_braket_circuit(circuit: QuantumCircuit, gateset=None) -> Circuit:
=======
def to_braket(circuit: QuantumCircuit) -> Circuit:
>>>>>>> 5c1cce02
    """Return a Braket quantum circuit from a Qiskit quantum circuit.
     Args:
            circuit (QuantumCircuit): Qiskit Quantum Circuit

    Returns:
        Circuit: Braket circuit
    """
    gateset = gateset or translatable_qiskit_gates
    if not isinstance(circuit, QuantumCircuit):
        raise TypeError(f"Expected a QuantumCircuit, got {type(circuit)} instead.")

    braket_circuit = Circuit()
    if not (
<<<<<<< HEAD
        {gate.name for gate, _, _ in circuit.data}.issubset(gateset)
    ):
        circuit = transpile(circuit, basis_gates=gateset)
    if circuit.global_phase > _EPS:
        warnings.warn("Circuit transpilation resulted in global phase shift")
=======
        {gate.name for gate, _, _ in circuit.data}.issubset(
            _TRANSLATABLE_QISKIT_GATE_NAMES
        )
    ):
        circuit = transpile(
            circuit, basis_gates=_TRANSLATABLE_QISKIT_GATE_NAMES, optimization_level=0
        )

>>>>>>> 5c1cce02
    # handle qiskit to braket conversion
    for circuit_instruction in circuit.data:
        operation = circuit_instruction.operation
        gate_name = operation.name

        qubits = circuit_instruction.qubits

        if gate_name == "measure":
            qubit = qubits[0]  # qubit count = 1 for measure
            qubit_index = circuit.find_bit(qubit).index
            braket_circuit.sample(
                observable=observables.Z(),
                target=[
                    qubit_index,
                ],
            )
        elif gate_name == "barrier":
            warnings.warn(
                "The Qiskit circuit contains barrier instructions that are ignored."
            )
        elif gate_name == "reset":
            raise NotImplementedError(
                "reset operation not supported by qiskit to braket adapter"
            )
        elif gate_name in _qiskit_controlled_gate_names_to_braket_gates:
            params = _create_free_parameters(operation)

            gate = _qiskit_controlled_gate_names_to_braket_gates[gate_name](*params)
            qubit_indices = [circuit.find_bit(qubit).index for qubit in qubits]
            gate_qubit_count = gate.qubit_count
            target_indices = qubit_indices[-gate_qubit_count:]
            instruction = Instruction(
                # Getting the index from the bit mapping
                operator=gate,
                target=target_indices,
                control=qubit_indices[:-gate_qubit_count],
            )
            braket_circuit += instruction

<<<<<<< HEAD
        else:
            params = _create_free_parameters(operation)
            for gate in qiskit_gate_names_to_braket_gates[gate_name](*params):
=======
            for gate in GATE_NAME_TO_BRAKET_GATE[gate_name](*params):
>>>>>>> 5c1cce02
                instruction = Instruction(
                    operator=gate,
                    target=[circuit.find_bit(qubit).index for qubit in qubits],
                )
<<<<<<< HEAD
                braket_circuit += instruction
    return braket_circuit


def _create_free_parameters(operation):
    params = operation.params if hasattr(operation, "params") else []
    for i, param in enumerate(params):
        if isinstance(param, Parameter):
            params[i] = FreeParameter(param.name)
    return params
=======
                quantum_circuit += instruction

    if circuit.global_phase > _EPS:
        quantum_circuit.gphase(circuit.global_phase)

    return quantum_circuit
>>>>>>> 5c1cce02


def convert_qiskit_to_braket_circuit(circuit: QuantumCircuit) -> Circuit:
    """Return a Braket quantum circuit from a Qiskit quantum circuit.
     Args:
            circuit (QuantumCircuit): Qiskit Quantum Cricuit

    Returns:
        Circuit: Braket circuit
    """
    warnings.warn(
        "convert_qiskit_to_braket_circuit() is deprecated and "
        "will be removed in a future release. "
        "Use to_braket() instead.",
        DeprecationWarning,
    )
    return to_braket(circuit)


def convert_qiskit_to_braket_circuits(
    circuits: list[QuantumCircuit], gateset=None
) -> Iterable[Circuit]:
    """Converts all Qiskit circuits to Braket circuits.
     Args:
            circuits (List(QuantumCircuit)): Qiskit Quantum Cricuit

    Returns:
        Circuit (Iterable[Circuit]): Braket circuit
    """
    warnings.warn(
        "convert_qiskit_to_braket_circuits() is deprecated and "
        "will be removed in a future release. "
        "Use to_braket() instead.",
        DeprecationWarning,
    )
    for circuit in circuits:
<<<<<<< HEAD
        yield convert_qiskit_to_braket_circuit(circuit, gateset)
=======
        yield to_braket(circuit)


def to_qiskit(circuit: Circuit) -> QuantumCircuit:
    """Return a Qiskit quantum circuit from a Braket quantum circuit.
     Args:
            circuit (Circuit): Braket Quantum Cricuit

    Returns:
        QuantumCircuit: Qiskit quantum circuit
    """
    if not isinstance(circuit, Circuit):
        raise TypeError(f"Expected a Circuit, got {type(circuit)} instead.")

    qiskit_circuit = QuantumCircuit(circuit.qubit_count)
    qubit_map = {
        int(qubit): index for index, qubit in enumerate(sorted(circuit.qubits))
    }
    dict_param = {}
    for instruction in circuit.instructions:
        gate_name = instruction.operator.name.lower()

        gate_params = []
        if hasattr(instruction.operator, "parameters"):
            for value in instruction.operator.parameters:
                if isinstance(value, FreeParameter):
                    if value.name not in dict_param:
                        dict_param[value.name] = Parameter(value.name)
                    gate_params.append(dict_param[value.name])
                else:
                    gate_params.append(value)

        gate = _create_gate(gate_name, gate_params)

        if instruction.power != 1:
            gate = gate**instruction.power
        if control_qubits := instruction.control:
            ctrl_state = instruction.control_state.as_string[::-1]
            gate = gate.control(len(control_qubits), ctrl_state=ctrl_state)

        target = [qiskit_circuit.qubits[qubit_map[i]] for i in control_qubits]
        target += [qiskit_circuit.qubits[qubit_map[i]] for i in instruction.target]

        qiskit_circuit.append(gate, target)
    qiskit_circuit.measure_all()
    return qiskit_circuit


def _create_gate(
    gate_name: str, gate_params: list[Union[float, Parameter]]
) -> Instruction:
    gate_instance = GATE_NAME_TO_QISKIT_GATE.get(gate_name, None)
    if gate_instance is not None:
        gate_cls = gate_instance.__class__
    else:
        raise TypeError(f'Braket gate "{gate_name}" not supported in Qiskit')
    return gate_cls(*gate_params)
>>>>>>> 5c1cce02


def wrap_circuits_in_verbatim_box(circuits: list[Circuit]) -> Iterable[Circuit]:
    """Convert each Braket circuit an equivalent one wrapped in verbatim box.

    Args:
           circuits (List(Circuit): circuits to be wrapped in verbatim box.
    Returns:
           Circuits wrapped in verbatim box, comprising the same instructions
           as the original one and with result types preserved.
    """
    return [
        Circuit(circuit.result_types).add_verbatim_box(Circuit(circuit.instructions))
        for circuit in circuits
    ]<|MERGE_RESOLUTION|>--- conflicted
+++ resolved
@@ -37,7 +37,6 @@
 from qiskit.transpiler import InstructionProperties, Target
 from qiskit_braket_provider.exception import QiskitBraketException
 
-<<<<<<< HEAD
 braket_to_qiskit_names = {
     "u": "u",
     "phaseshift": "p",
@@ -70,49 +69,10 @@
 
 controlled_gate = {1: {"ch", "cs", "csdg", "csx", "crx", "cry", "crz", "ccz"}, 2: {"c3sx"}}
 
-qiskit_to_braket_gate_names_mapping = {
-    "u": "u",
-    "u1": "u1",
-    "u2": "u2",
-    "u3": "u3",
-    "p": "phaseshift",
-    "cx": "cnot",
-    "x": "x",
-    "y": "y",
-    "z": "z",
-    "t": "t",
-    "tdg": "ti",
-    "s": "s",
-    "sdg": "si",
-    "sx": "v",
-    "sxdg": "vi",
-    "swap": "swap",
-    "rx": "rx",
-    "ry": "ry",
-    "rz": "rz",
-    "rzz": "zz",
-    "id": "i",
-    "h": "h",
-    "cy": "cy",
-    "cz": "cz",
-    "ccx": "ccnot",
-    "cswap": "cswap",
-    "cp": "cphaseshift",
-    "rxx": "xx",
-    "ryy": "yy",
-    "ecr": "ecr",
-}
-
 _EPS = 1e-10  # global variable used to chop very small numbers to zero
 
-qiskit_gate_names_to_braket_gates: dict[str, Callable] = {
-    "u1": lambda lam: [gates.PhaseShift(lam)],
-=======
-_EPS = 1e-10  # global variable used to chop very small numbers to zero
-
-GATE_NAME_TO_BRAKET_GATE: Dict[str, Callable] = {
+GATE_NAME_TO_BRAKET_GATE: dict[str, Callable] = {
     "u1": lambda lam: [braket_gates.PhaseShift(lam)],
->>>>>>> 5c1cce02
     "u2": lambda phi, lam: [
         braket_gates.PhaseShift(lam),
         braket_gates.Ry(pi / 2),
@@ -158,62 +118,23 @@
 }
 
 _qiskit_controlled_gate_names_to_braket_gates: dict[str, Callable] = {
-    "ch": gates.H,
-    "cs": gates.S,
-    "csdg": gates.Si,
-    "csx": gates.V,
-    "ccz": gates.CZ,
-    "c3sx": gates.V,
-    "mcx": gates.CNot,
-    "crx": gates.Rx,
-    "cry": gates.Ry,
-    "crz": gates.Rz,
+    "ch": braket_gates.H,
+    "cs": braket_gates.S,
+    "csdg": braket_gates.Si,
+    "csx": braket_gates.V,
+    "ccz": braket_gates.CZ,
+    "c3sx": braket_gates.V,
+    "mcx": braket_gates.CNot,
+    "crx": braket_gates.Rx,
+    "cry": braket_gates.Ry,
+    "crz": braket_gates.Rz,
 }
 
-<<<<<<< HEAD
-translatable_qiskit_gates = (
-    set(qiskit_gate_names_to_braket_gates.keys())
-    .union(set(_qiskit_controlled_gate_names_to_braket_gates))
-    .union({"measure", "barrier", "reset"})
-)
-
-qiskit_gate_name_to_braket_gate_mapping: dict[str, Optional[QiskitInstruction]] = {
-    "u": UGate(Parameter("theta"), Parameter("phi"), Parameter("lam")),
-    "u1": U1Gate(Parameter("theta")),
-    "u2": U2Gate(Parameter("theta"), Parameter("lam")),
-    "u3": U3Gate(Parameter("theta"), Parameter("phi"), Parameter("lam")),
-    "h": HGate(),
-    "ccnot": CCXGate(),
-    "cnot": CXGate(),
-    "cphaseshift": CPhaseGate(Parameter("theta")),
-    "cswap": CSwapGate(),
-    "cy": CYGate(),
-    "cz": CZGate(),
-    "i": IGate(),
-    "phaseshift": PhaseGate(Parameter("theta")),
-    "rx": RXGate(Parameter("theta")),
-    "ry": RYGate(Parameter("theta")),
-    "rz": RZGate(Parameter("phi")),
-    "s": SGate(),
-    "si": SdgGate(),
-    "swap": SwapGate(),
-    "t": TGate(),
-    "ti": TdgGate(),
-    "v": SXGate(),
-    "vi": SXdgGate(),
-    "x": XGate(),
-    "xx": RXXGate(Parameter("theta")),
-    "y": YGate(),
-    "yy": RYYGate(Parameter("theta")),
-    "z": ZGate(),
-    "zz": RZZGate(Parameter("theta")),
-    "ecr": ECRGate(),
-=======
-_TRANSLATABLE_QISKIT_GATE_NAMES = set(GATE_NAME_TO_BRAKET_GATE.keys()).union(
+_TRANSLATABLE_QISKIT_GATE_NAMES = set(GATE_NAME_TO_BRAKET_GATE.keys()).union(set(_qiskit_controlled_gate_names_to_braket_gates)).union(
     {"measure", "barrier", "reset"}
 )
 
-GATE_NAME_TO_QISKIT_GATE: Dict[str, Optional[QiskitInstruction]] = {
+GATE_NAME_TO_QISKIT_GATE: dict[str, Optional[QiskitInstruction]] = {
     "u": qiskit_gates.UGate(Parameter("theta"), Parameter("phi"), Parameter("lam")),
     "u1": qiskit_gates.U1Gate(Parameter("theta")),
     "u2": qiskit_gates.U2Gate(Parameter("theta"), Parameter("lam")),
@@ -244,9 +165,7 @@
     "z": qiskit_gates.ZGate(),
     "zz": qiskit_gates.RZZGate(Parameter("theta")),
     "ecr": qiskit_gates.ECRGate(),
-    "iswap": qiskit_gates.iSwapGate(),
->>>>>>> 5c1cce02
-}
+    "iswap": qiskit_gates.iSwapGate(),}
 
 
 def local_simulator_to_target(simulator: LocalSimulator) -> Target:
@@ -455,12 +374,7 @@
 
     return target
 
-
-<<<<<<< HEAD
-def convert_qiskit_to_braket_circuit(circuit: QuantumCircuit, gateset=None) -> Circuit:
-=======
-def to_braket(circuit: QuantumCircuit) -> Circuit:
->>>>>>> 5c1cce02
+def to_braket(circuit: QuantumCircuit, gateset=None) -> Circuit:
     """Return a Braket quantum circuit from a Qiskit quantum circuit.
      Args:
             circuit (QuantumCircuit): Qiskit Quantum Circuit
@@ -468,28 +382,18 @@
     Returns:
         Circuit: Braket circuit
     """
-    gateset = gateset or translatable_qiskit_gates
+    gateset = gateset or _TRANSLATABLE_QISKIT_GATE_NAMES
     if not isinstance(circuit, QuantumCircuit):
         raise TypeError(f"Expected a QuantumCircuit, got {type(circuit)} instead.")
 
     braket_circuit = Circuit()
     if not (
-<<<<<<< HEAD
-        {gate.name for gate, _, _ in circuit.data}.issubset(gateset)
-    ):
-        circuit = transpile(circuit, basis_gates=gateset)
-    if circuit.global_phase > _EPS:
-        warnings.warn("Circuit transpilation resulted in global phase shift")
-=======
         {gate.name for gate, _, _ in circuit.data}.issubset(
             _TRANSLATABLE_QISKIT_GATE_NAMES
         )
     ):
-        circuit = transpile(
-            circuit, basis_gates=_TRANSLATABLE_QISKIT_GATE_NAMES, optimization_level=0
-        )
-
->>>>>>> 5c1cce02
+        circuit = transpile(circuit, basis_gates=gateset, optimization_level=0)
+
     # handle qiskit to braket conversion
     for circuit_instruction in circuit.data:
         operation = circuit_instruction.operation
@@ -529,20 +433,20 @@
             )
             braket_circuit += instruction
 
-<<<<<<< HEAD
         else:
             params = _create_free_parameters(operation)
-            for gate in qiskit_gate_names_to_braket_gates[gate_name](*params):
-=======
             for gate in GATE_NAME_TO_BRAKET_GATE[gate_name](*params):
->>>>>>> 5c1cce02
                 instruction = Instruction(
                     operator=gate,
                     target=[circuit.find_bit(qubit).index for qubit in qubits],
                 )
-<<<<<<< HEAD
                 braket_circuit += instruction
+
+    if circuit.global_phase > _EPS:
+        braket_circuit.gphase(circuit.global_phase)
+
     return braket_circuit
+
 
 
 def _create_free_parameters(operation):
@@ -551,15 +455,6 @@
         if isinstance(param, Parameter):
             params[i] = FreeParameter(param.name)
     return params
-=======
-                quantum_circuit += instruction
-
-    if circuit.global_phase > _EPS:
-        quantum_circuit.gphase(circuit.global_phase)
-
-    return quantum_circuit
->>>>>>> 5c1cce02
-
 
 def convert_qiskit_to_braket_circuit(circuit: QuantumCircuit) -> Circuit:
     """Return a Braket quantum circuit from a Qiskit quantum circuit.
@@ -595,10 +490,7 @@
         DeprecationWarning,
     )
     for circuit in circuits:
-<<<<<<< HEAD
-        yield convert_qiskit_to_braket_circuit(circuit, gateset)
-=======
-        yield to_braket(circuit)
+        yield to_braket(circuit, gateset)
 
 
 def to_qiskit(circuit: Circuit) -> QuantumCircuit:
@@ -655,7 +547,6 @@
     else:
         raise TypeError(f'Braket gate "{gate_name}" not supported in Qiskit')
     return gate_cls(*gate_params)
->>>>>>> 5c1cce02
 
 
 def wrap_circuits_in_verbatim_box(circuits: list[Circuit]) -> Iterable[Circuit]:
