--- conflicted
+++ resolved
@@ -3,26 +3,15 @@
 from abc import ABC
 from typing import Union, List, Iterable
 
-<<<<<<< HEAD
 from braket.aws import AwsDevice
 from qiskit.providers import BackendV2, QubitProperties, Provider, Options
-=======
-from braket.devices import Device
-from qiskit.providers import BackendV2, QubitProperties, Provider
->>>>>>> 91c3b2ea
 from qiskit.transpiler import Target
 
 from qiskit_braket_plugin.providers.utils import aws_device_to_target
 
 
-<<<<<<< HEAD
 class BraketBackend(BackendV2, ABC):
     """BraketBackend."""
-=======
-    def __repr__(self):
-        return f"AWSBraketBackend[{self.name}]"
-
->>>>>>> 91c3b2ea
 
     def __repr__(self):
         return f"BraketBackend[{self.name}]"
@@ -86,11 +75,7 @@
 
     def __init__(  # pylint: disable=too-many-arguments
         self,
-<<<<<<< HEAD
         device: AwsDevice,
-=======
-        device: Device,
->>>>>>> 91c3b2ea
         provider: Provider = None,
         name: str = None,
         description: str = None,
@@ -98,11 +83,7 @@
         backend_version: str = None,
         **fields,
     ):
-<<<<<<< HEAD
-        """BraketBackend for execution circuits against AWS Braket devices.
-=======
         """AWSBraketBackend for execution circuits against AWS Braket devices.
->>>>>>> 91c3b2ea
 
         Args:
             device: Braket device class
@@ -122,11 +103,7 @@
             **fields,
         )
         self._device = device
-<<<<<<< HEAD
         self._target = aws_device_to_target(device=device)
-=======
-        self._target = Target()
->>>>>>> 91c3b2ea
 
     @property
     def target(self):
